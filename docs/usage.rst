--- conflicted
+++ resolved
@@ -52,7 +52,6 @@
 ``--repo-url URL``
     Base repository URL for linking commit hashes in Markdown output.
 
-<<<<<<< HEAD
 ``--enable-analyzer NAME``
     Enable analyzer ``NAME`` in addition to configuration. Repeatable.
 
@@ -78,27 +77,8 @@
 Running ``bumpwright bump --decide`` without ``--base`` compares the current
 commit against the last release commit or, if none exists, its parent (``HEAD^``).
 Because this mode only inspects commits, there is no effect on the filesystem.
-=======
-**Example**
->>>>>>> 0935e7d5
-
-.. code-block:: console
-
-   bumpwright bump --decide --format json
-
-.. code-block:: json
-
-   {
-     "level": "minor",
-     "impacts": [
-       {"severity": "minor", "symbol": "cli.new_command", "reason": "added CLI entry 'greet'"}
-     ]
-   }
-
-Running ``bumpwright bump --decide`` as above compares the current commit
-against the last release commit or, if none exists, its parent (``HEAD^``), and
-uses the current ``HEAD`` when ``--head`` is omitted. Supply ``--base`` and
-``--head`` to target other references, for example ``--base origin/main``.
+
+
 
 ``bump`` – apply a bump
 -----------------------
