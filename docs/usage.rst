Usage
=====

The ``bumpwright`` command-line interface provides two subcommands to help
manage project versions based on public API changes. By default, the
``bump`` subcommand compares the current commit against the last release
commit, or the previous commit (``HEAD^``) when no release exists. This section
explains each command, its arguments, and expected outputs.

Global options
--------------

``--config``
    Path to the configuration file. Defaults to ``bumpwright.toml`` in the
    current working directory.

``init`` – create a baseline
-----------------------------

Record an empty ``chore(release): initialise baseline`` commit so that future runs
of bumpwright have a starting point for comparisons. Run this once when first
adopting bumpwright or after importing an existing project without prior
release commits.

**Examples**

.. code-block:: console

   bumpwright init


``bump --decide`` – suggest a bump
----------------------------------

Compare two git references and report the semantic version level they
require.

**Arguments**

``--base BASE``
    Base git reference to compare against, for example ``origin/main``.
    Defaults to the last release commit if available, otherwise the previous
    commit (``HEAD^``).

``--head HEAD``
    Head git reference. Defaults to ``HEAD``.

``--format {text,md,json}``
    Output style. ``text`` prints plain console output, ``md`` emits Markdown,
    and ``json`` produces machine-readable data. Defaults to ``text``.

``--repo-url URL``
    Base repository URL for linking commit hashes in Markdown output.

``--enable-analyser NAME``
    Enable analyser ``NAME`` in addition to configuration. Repeatable.

``--disable-analyser NAME``
    Disable analyser ``NAME`` even if enabled in configuration. Repeatable.

**Examples**

.. code-block:: console

   # Omitting --head defaults to the current HEAD
   bumpwright bump --decide --base origin/main --format json

.. code-block:: json

   {
     "level": "minor",
     "confidence": 1.0,
     "reasons": ["added CLI entry 'greet'"],
     "impacts": [
       {"severity": "minor", "symbol": "cli.new_command", "reason": "added CLI entry 'greet'"}
     ]
   }

The ``confidence`` value reflects the proportion of impacts that led to the
suggested level, while ``reasons`` summarise those impacts.

Running ``bumpwright bump --decide`` without ``--base`` compares the current
commit against the last release commit or, if none exists, its parent (``HEAD^``).
Because this mode only inspects commits, there is no effect on the filesystem.



``bump`` – apply a bump
-----------------------

Update version information in ``pyproject.toml`` and other files.
By default, ``bumpwright`` also searches ``setup.py``, ``setup.cfg`` and any
``__init__.py``, ``version.py`` or ``_version.py`` files for a version
<<<<<<< HEAD
assignment. Files inside common build artifacts and virtual environments are
ignored by default (``build/**``, ``dist/**``, ``*.egg-info/**``, ``.eggs/**``,
``.venv/**``, ``venv/**``, ``.env/**`` and ``**/__pycache__/**``). These
locations can be customised via the ``[version]`` section in ``bumpwright.toml``
or augmented with ``--version-path`` and ``--version-ignore`` to add or exclude
patterns.
=======
assignment. These locations can be customised via the ``[version]`` section in
``bumpwright.toml``. The section also allows selecting a versioning scheme with
``scheme = "semver"`` or ``"pep440"``. Command-line options ``--version-path``
and ``--version-ignore`` extend these patterns for one-off runs.
>>>>>>> b28784e2

**Arguments**

``--level {major,minor,patch}``
    Desired bump level. If omitted, ``--base`` and ``--head`` are used to
    determine the level automatically.

``--base BASE``
    Base git reference when auto-deciding the level. Defaults to the last
    release commit if available, otherwise the previous commit (``HEAD^``).

``--head HEAD``
    Head git reference. Defaults to ``HEAD``.

``--format {text,md,json}``
    Output style. ``text`` prints plain console output, ``md`` emits Markdown,
    and ``json`` produces machine-readable data. Defaults to ``text``.

``--repo-url URL``
    Base repository URL for linking commit hashes in Markdown output.

``--enable-analyser NAME``
    Enable analyser ``NAME`` in addition to configuration. Repeatable.

``--disable-analyser NAME``
    Disable analyser ``NAME`` even if enabled in configuration. Repeatable.

``--changelog [FILE]``
    Append release notes for the new version to ``FILE``.
    When ``FILE`` is omitted or set to ``-``, the changelog entry is printed to
    standard output. If the option is omitted, no changelog entry is produced.

``--changelog-template PATH``
    Jinja2 template file used when rendering changelog entries. Defaults to the
    built-in template.

``--pyproject PATH``
    Path to the project's ``pyproject.toml`` file. Defaults to
    ``pyproject.toml``.

``--version-path GLOB``
    Glob pattern for files that contain the project version. May be repeated to
    update multiple locations.

``--version-ignore GLOB``
    Glob pattern for paths to exclude from version updates.

``--commit``
    Create a git commit for the version change.

    .. note::
        The version will bump on every invocation unless the change is
        committed or reverted.

``--tag``
    Create a git tag for the new version.

``--dry-run``
    Display the new version without modifying any files.

**Examples**

.. code-block:: console

   bumpwright bump --level minor --pyproject pyproject.toml --commit --tag

This prints the old and new versions and, when ``--commit`` and ``--tag`` are
set, commits and tags the release. Omitting ``--base`` compares against the
last release commit or the previous commit (``HEAD^``), and omitting
``--head`` assumes ``HEAD``.

Changelog generation
--------------------

``bumpwright`` can generate Markdown release notes when bumping versions. The
``--changelog`` option controls where these notes go and how they are emitted.

.. code-block:: console

   bumpwright bump --dry-run --format md --repo-url https://github.com/me/project --changelog -

.. code-block:: text

   ## [v1.2.4] - 2024-04-01
   - [abc123](https://github.com/me/project/commit/abc123) feat: change

Entries follow a simple Markdown structure:

.. code-block:: markdown

   ## [v1.2.4] - 2024-09-14
   - a1b2c3d fix: correct typo
   - d4e5f6g feat: add new option

Each entry begins with a version heading and date, followed by a list of commit
shas and subjects since the previous release.

Templates receive the following variables:

``version``
    The new version string.
``date``
    Current date in ISO format.
``commits``
    List of mappings with ``sha``, ``subject``, and optional ``link`` keys for
    commits since the previous release.

Projects can set a default changelog path in ``bumpwright.toml`` so the
``bump`` command writes to that location when ``--changelog`` is omitted:

.. code-block:: toml

   [changelog]
   path = "CHANGELOG.md"
   template = "changelog.j2"

With this configuration, running ``bumpwright bump`` automatically appends the
release notes to ``CHANGELOG.md`` using ``changelog.j2``. To print to stdout
instead, invoke ``bumpwright bump --changelog`` (or pass ``--changelog -`` for
clarity).

To preview changes without touching the filesystem, combine ``--dry-run`` with
JSON output:

.. code-block:: console

   bumpwright bump --dry-run --format json

.. code-block:: json

   {
     "old_version": "1.2.3",
     "new_version": "1.2.4",
     "level": "patch"
   }

Omitting ``--base`` compares against the last release commit or the previous
commit (``HEAD^``); leaving out ``--head`` uses the current ``HEAD``.


Full workflow
-------------

A typical release sequence might look like this:

.. code-block:: console

   git checkout -b feature/amazing-change
   # edit code
   git commit -am "feat: add amazing change"
   bumpwright bump --commit --tag
   git push --follow-tags origin HEAD


All commands read configuration from ``bumpwright.toml`` by default. Use
``--config`` to specify an alternate file.

Common errors
-------------

``pyproject.toml`` not found
    Ensure you run the command at the project root or pass ``--pyproject`` with
    the correct path.

Changes not applied after running
    The ``--dry-run`` flag previews the bump without touching files. Remove it
    and, if desired, add ``--commit`` and ``--tag`` to persist the change.
<|MERGE_RESOLUTION|>--- conflicted
+++ resolved
@@ -91,19 +91,13 @@
 Update version information in ``pyproject.toml`` and other files.
 By default, ``bumpwright`` also searches ``setup.py``, ``setup.cfg`` and any
 ``__init__.py``, ``version.py`` or ``_version.py`` files for a version
-<<<<<<< HEAD
 assignment. Files inside common build artifacts and virtual environments are
 ignored by default (``build/**``, ``dist/**``, ``*.egg-info/**``, ``.eggs/**``,
 ``.venv/**``, ``venv/**``, ``.env/**`` and ``**/__pycache__/**``). These
 locations can be customised via the ``[version]`` section in ``bumpwright.toml``
 or augmented with ``--version-path`` and ``--version-ignore`` to add or exclude
 patterns.
-=======
-assignment. These locations can be customised via the ``[version]`` section in
-``bumpwright.toml``. The section also allows selecting a versioning scheme with
-``scheme = "semver"`` or ``"pep440"``. Command-line options ``--version-path``
-and ``--version-ignore`` extend these patterns for one-off runs.
->>>>>>> b28784e2
+
 
 **Arguments**
 
