[project]
name = "bumpwright"
version = "0.8.0"
description = "Static public-API diff + heuristics to suggest semantic version bumps."
readme = "README.md"
requires-python = ">=3.11"
authors = [{ name = "Lewis Morris", email = "lewis@arched.dev" }]
license = { file = "LICENSE" }
dependencies = [
  "libcst>=1.4.0",
  "tomlkit>=0.13.2",
  "packaging>=24.0",
  "tomli>=1.0.0",
  "jinja2>=3.1",
]

classifiers = [
  "Development Status :: 3 - Alpha",
  "Intended Audience :: Developers",
  "License :: OSI Approved :: MIT License",
  "Operating System :: OS Independent",
  "Programming Language :: Python :: 3",
  "Programming Language :: Python :: 3 :: Only",
  "Programming Language :: Python :: 3.11",
  "Programming Language :: Python :: 3.12",
  "Programming Language :: Python :: 3.13",
  "Topic :: Software Development :: Version Control",
]
keywords = ["semantic-versioning", "semver", "api", "diff", "release"]

[project.urls]
homepage = "https://github.com/arched-dev/bumpwright"
repository = "https://github.com/arched-dev/bumpwright"
documentation = "https://bumpwright.readthedocs.io"
bug_tracker = "https://github.com/arched-dev/bumpwright/issues"

[project.scripts]
bumpwright = "bumpwright:main"

[project.optional-dependencies]
test = [
  "pytest",
  "flask",
  "fastapi",
  "alembic",
  "sqlalchemy",
  "tomlkit",
  "tomli",
  "click",
]
  docs = [
    "sphinx>=7.3",
    "sphinx-wagtail-theme",
    "sphinx-autodoc-typehints>=2.2",
    "sphinx-copybutton>=0.5.2",
    "myst-parser",
    "sphinx-click",
  ]
dev = [
  "pytest>=8.2",
  "pytest-cov>=5.0",
  "ruff>=0.5",
]

[tool.ruff]
line-length = 127
<<<<<<< HEAD
target-version = "py311"
extend-exclude = ["docs", "tests"]
=======
target-version = "py310"
extend-exclude = ["docs"]
>>>>>>> 50f82a0a

[tool.ruff.lint]
select = ["E", "F", "W", "PL"]
ignore = [
  "PLR0912",
  "PLR1702",
]

[tool.pytest.ini_options]
addopts = "-q"

[tool.setuptools.package-data]
"bumpwright" = ["templates/*.j2"]

[build-system]
requires = ["setuptools>=68", "wheel"]
build-backend = "setuptools.build_meta"

[changelog]
path = "CHANGELOG.md"<|MERGE_RESOLUTION|>--- conflicted
+++ resolved
@@ -64,13 +64,9 @@
 
 [tool.ruff]
 line-length = 127
-<<<<<<< HEAD
 target-version = "py311"
-extend-exclude = ["docs", "tests"]
-=======
-target-version = "py310"
 extend-exclude = ["docs"]
->>>>>>> 50f82a0a
+
 
 [tool.ruff.lint]
 select = ["E", "F", "W", "PL"]
