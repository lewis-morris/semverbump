# bumpwright

Keep your project's version numbers honest by inspecting public interfaces and
recommending the next semantic version. It can even apply the bump for you.

## Why semverbump

Semantic versioning only works when releases accurately reflect the impact of
code changes. Manually tracking public interfaces across a project is tedious
and error-prone. **semverbump** automates this process by scanning source code
for API changes and recommending the appropriate version bump.

Design goals include:

- **Safety** – catch breaking changes before they reach users.
- **Determinism** – produce consistent results across environments.
- **Extensibility** – support new domains through pluggable analysers.
- **Ease of adoption** – require minimal configuration and integrate with
  existing workflows.

## Features

- Static diff of the public API to highlight breaking changes.
- Pluggable analysers for command-line tools, web routes and database
  migrations.
- Optional helpers to update version numbers across common files and tag the release.

## Installation

```bash
pip install bumpwright
```

## Quick start
| Subcommand | Purpose | Key options |
|------------|---------|-------------|
| `decide`   | Recommend a bump between two references | `--base`, `--head`, `--format` |
| `bump`     | Apply a specific version bump | `--level`, `--pyproject`, `--commit`, `--tag` |
| `auto`     | Decide and bump in a single step | `--base`, `--head`, `--commit`, `--tag` |

1. **Create a configuration file** (``bumpwright.toml``) to customise behaviour:

   ```toml
   [analyzers]
   cli = true      # enable CLI analysis
   web_routes = false  # disable route analysis
   ```

2. **Suggest the next version** between two git references:

   ```console
<<<<<<< HEAD
   $ semverbump decide --base origin/main --head HEAD --format text
   semverbump suggests: minor

   - [MINOR] cli.new_command: added CLI entry 'greet'
   ```

   ```console
   $ semverbump decide --base origin/main --head HEAD --format md
   **semverbump** suggests: `minor`
=======
   $ bumpwright decide --base origin/main --head HEAD --format md
   **bumpwright** suggests: `minor`
>>>>>>> ee03dc2f

   - [MINOR] cli.new_command: added CLI entry 'greet'
   ```

   ```console
   $ semverbump decide --base origin/main --head HEAD --format json
   {"level": "minor", "changes": [{"severity": "minor", "symbol": "cli.new_command", "description": "added CLI entry 'greet'"}]}
   ```

   If ``--base`` is omitted, the command compares the current commit to its
   immediate parent (``HEAD^``).

3. **Apply the bump** and optionally commit and tag the release:

   ```console
   $ bumpwright bump --level minor --pyproject pyproject.toml --commit --tag
   Bumped version: 1.2.3 -> 1.3.0 (minor)
   ```

   Omitting ``--level`` triggers an automatic decision using ``--base`` and
   ``--head`` in the same manner as the ``decide`` command.

<<<<<<< HEAD
4. **Run everything in one step** with automatic bumping and tagging:

   ```console
   $ semverbump auto --base origin/main --commit --tag --pyproject pyproject.toml
   **semverbump** suggests: `minor`
=======
4. **Run everything in one step** and let bumpwright infer the base reference:

   ```console
   $ bumpwright auto --commit --tag
   **bumpwright** suggests: `minor`
>>>>>>> ee03dc2f

   - [MINOR] cli.new_command: added CLI entry 'greet'
   Bumped version: 1.2.3 -> 1.3.0 (minor)
   Created tag: v1.3.0
   ```

   The command infers the base reference when ``--base`` is omitted. After the
   tag is created, push it upstream with:

   ```console
   $ git push --follow-tags
   ```

For deeper usage and configuration details, see the [usage guide](docs/usage.rst)
and [configuration reference](docs/configuration.rst).

## Configuration

Only analysers explicitly set to ``true`` run. See ``docs/configuration.rst`` for
full details. The default file name is ``bumpwright.toml`` but you may specify an
alternative with ``--config``.

### Analyser reference

#### CLI (``cli``)

Tracks command-line interfaces defined with ``argparse`` or ``click``.

Severity rules:

- Removed command → **major**
- Added command → **minor**
- Removed required option/argument → **major**
- Removed optional option/argument → **minor**
- Added required option/argument → **major**
- Added optional option/argument → **minor**
- Option/argument became optional → **minor**
- Option/argument became required → **major**

Configuration:

```toml
[analyzers]
cli = true  # enable
# cli = false  # disable
```

Dependencies: analysis of Click applications requires the ``click`` package.

#### Web routes (``web_routes``)

Detects HTTP route changes in Flask or FastAPI applications.

Severity rules:

- Removed route → **major**
- Added route → **minor**
- Removed required parameter → **major**
- Removed optional parameter → **minor**
- Added required parameter → **major**
- Added optional parameter → **minor**
- Parameter became optional → **minor**
- Parameter became required → **major**

Configuration:

```toml
[analyzers]
web_routes = true  # enable
# web_routes = false  # disable
```

Dependencies: requires ``flask`` or ``fastapi``.

#### Migrations

Analyses Alembic migration scripts for schema changes.

Severity rules:

- ``op.drop_column`` → **major**
- ``op.add_column`` (non-nullable without default) → **major**
- ``op.add_column`` (otherwise) → **minor**
- ``op.create_index`` → **minor**

Configuration:

```toml
[migrations]
paths = ["migrations"]  # directories containing Alembic scripts
# paths = []             # disable migration analysis
```

Dependencies: expects migrations generated by ``alembic``.

### Third-party dependencies

Ensure project dependencies for analysers are installed:

- ``click`` for the CLI analyser
- ``flask`` or ``fastapi`` for the web route analyser
- ``alembic`` for the migrations analyser
- Other plugins may require additional libraries such as ``jsonschema``

## Roadmap

Planned enhancements and ideas for future development include:

- **Additional analysers**: support for GraphQL schemas, gRPC services,
  and OpenAPI specifications to broaden coverage of public interfaces.
- **Plugin architecture**: allow projects to register custom analysers and
  severity rules through a stable extension API.
- **Configurable severity**: enable user-defined mapping of changes to
  semantic version levels.
- **Rich reports**: emit machine-readable JSON or human-friendly HTML
  summaries of detected changes.
- **CI integration**: provide streamlined helpers for GitHub Actions and
  other CI systems.
- **Performance improvements**: caching mechanisms and smarter diffing to
  handle large repositories efficiently.

For more background and advanced usage, see the full documentation in the
``docs`` directory.<|MERGE_RESOLUTION|>--- conflicted
+++ resolved
@@ -49,7 +49,6 @@
 2. **Suggest the next version** between two git references:
 
    ```console
-<<<<<<< HEAD
    $ semverbump decide --base origin/main --head HEAD --format text
    semverbump suggests: minor
 
@@ -59,10 +58,7 @@
    ```console
    $ semverbump decide --base origin/main --head HEAD --format md
    **semverbump** suggests: `minor`
-=======
-   $ bumpwright decide --base origin/main --head HEAD --format md
-   **bumpwright** suggests: `minor`
->>>>>>> ee03dc2f
+
 
    - [MINOR] cli.new_command: added CLI entry 'greet'
    ```
@@ -85,19 +81,11 @@
    Omitting ``--level`` triggers an automatic decision using ``--base`` and
    ``--head`` in the same manner as the ``decide`` command.
 
-<<<<<<< HEAD
 4. **Run everything in one step** with automatic bumping and tagging:
 
    ```console
    $ semverbump auto --base origin/main --commit --tag --pyproject pyproject.toml
    **semverbump** suggests: `minor`
-=======
-4. **Run everything in one step** and let bumpwright infer the base reference:
-
-   ```console
-   $ bumpwright auto --commit --tag
-   **bumpwright** suggests: `minor`
->>>>>>> ee03dc2f
 
    - [MINOR] cli.new_command: added CLI entry 'greet'
    Bumped version: 1.2.3 -> 1.3.0 (minor)
