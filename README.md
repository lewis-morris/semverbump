--- conflicted
+++ resolved
@@ -312,14 +312,6 @@
 
 Ensure project dependencies for analysers are installed:
 
-<<<<<<< HEAD
-- ``click`` (only if your project uses it) for the CLI analyser
-- ``flask`` or ``fastapi`` for the web route analyser
-- ``alembic`` for the migrations analyser
-- ``PyYAML`` for the OpenAPI analyser
-- ``graphql-core`` for the GraphQL analyser
-- Other plugins may require additional libraries such as ``jsonschema``
-=======
  - ``click`` for the CLI analyser
  - No additional packages required for gRPC analysis
  - ``flask`` or ``fastapi`` for the web route analyser
@@ -327,7 +319,7 @@
  - ``PyYAML`` for the OpenAPI analyser
  - ``graphql-core`` for the GraphQL analyser
  - Other plugins may require additional libraries such as ``jsonschema``
->>>>>>> a1310316
+
 
 ## Development
 
