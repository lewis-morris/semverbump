--- conflicted
+++ resolved
@@ -65,15 +65,12 @@
 - `--enable-analyser` or `--disable-analyser`: toggle analysers
 - See [CLI reference](docs/cli_reference.rst) for details.
 
-<<<<<<< HEAD
+
+Using ``--commit`` or ``--tag`` requires a clean working tree; the command
+aborts if uncommitted changes are detected.
+
 1. **Create a configuration file** (``bumpwright.toml``). Analysers are
    opt-in, so enable the ones you need:
-=======
-Using ``--commit`` or ``--tag`` requires a clean working tree; the command
-aborts if uncommitted changes are detected.
-
-1. **Create a configuration file** (``bumpwright.toml``) to customise behaviour:
->>>>>>> ae4f8df1
 
    ```toml
    # bumpwright.toml
