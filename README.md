# bumpwright

![Coverage](docs/_static/badges/coverage.svg)
![Version](docs/_static/badges/version.svg)
![Python Versions](docs/_static/badges/python.svg)
![License](docs/_static/badges/license.svg)

## Introduction

Bumpwright inspects your project's public API to recommend the correct semantic
version bump. It compares two Git references, reports the impact of their
differences, and can update version files for you.

### Comparison with similar tools

- **bump2version** – manually increments version strings without analysing code.
- **python-semantic-release** – infers releases from commit messages rather than
  the exported API.

Bumpwright focuses on the code itself, making it a good fit for libraries and
services that expose stable interfaces.

### Benefits

- **Simplicity** – run one command to review API changes.
- **Flexibility** – pluggable analysers and configuration overrides.
- **Accuracy** – highlights breaking changes commit messages may miss.

### Trade-offs

- Requires a baseline reference to compare against.
- Static analysis cannot detect runtime-only behaviour.

### Primary use cases

- Library maintainers checking semantic versioning.
- CI systems gating releases on API changes.
- Release managers reviewing change impact.

## Quickstart

<<<<<<< HEAD
   - [MINOR] cli.new_command: added CLI entry 'greet'
   ```

   ```console
   $ bumpwright bump --decide --base origin/main --format json
   {
     "level": "minor",
     "confidence": 1.0,
     "reasons": ["added CLI entry 'greet'"],
     "impacts": [
       {"severity": "minor", "symbol": "cli.new_command", "reason": "added CLI entry 'greet'"}
     ]
   }
   ```

   The ``confidence`` value indicates the proportion of impacts that triggered
   the suggested level, while ``reasons`` summarise those impacts.

   If ``--base`` is omitted, the command compares the current commit to its
   immediate parent (``HEAD^``).

3. **Apply the bump** and optionally commit and tag the release:

   ```console
   $ bumpwright bump --level minor --pyproject pyproject.toml --commit --tag
   Bumped version: 1.2.3 -> 1.3.0 (minor)
   ```

   Omitting ``--level`` triggers an automatic decision using ``--base`` and
   ``--head``.

4. **Run everything in one step** with automatic bumping and tagging:

   ```console
   $ bumpwright bump --base origin/main --commit --tag --pyproject pyproject.toml
   Bumped version: 1.2.3 -> 1.3.0 (minor)
   Created tag: v1.3.0
   ```

   Omit ``--base`` to compare against the upstream branch automatically. After
   the tag is created, push it upstream with:

   ```console
   $ git push --follow-tags
   ```

For deeper usage and configuration details, see the [usage guide](docs/usage.rst)
and [configuration reference](docs/configuration.rst).

## Configuration

``bumpwright`` reads settings from ``bumpwright.toml``. If the file or any
section is missing, built-in defaults apply. A complete configuration file with
all sections and their default values looks like:

```toml
[project]
package = ""
public_roots = ["."]
private_prefixes = ["_"]

[ignore]
paths = ["tests/**", "examples/**", "scripts/**"]

[rules]
return_type_change = "minor"  # or "major"

[analysers]
cli = false
web_routes = false

[migrations]
paths = ["migrations"]

[changelog]
path = ""
template = ""
exclude = []

[version]
paths = ["pyproject.toml", "setup.py", "setup.cfg", "**/__init__.py", "**/version.py", "**/_version.py"]
ignore = ["build/**", "dist/**", "*.egg-info/**", ".eggs/**", ".venv/**", "venv/**", ".env/**", "**/__pycache__/**"]
```

Set an analyser to ``true`` to enable it. Each section configures a different
aspect of bumpwright:

- **project** – identifies the package, public API roots, private symbol prefixes, and metadata file.
- **ignore** – glob patterns excluded from analysis. These defaults skip common build artifacts and virtual environments such as `build/**`, `dist/**`, `*.egg-info/**`, `.eggs/**`, `.venv/**`, `venv/**`, `.env/**`, and `**/__pycache__/**`.
- **rules** – maps findings to semantic version levels.
- **[analysers]** – toggles built-in or plugin analysers.
- **migrations** – directories containing Alembic migration scripts.
- **changelog** – default changelog file used with ``--changelog``.
  ``template`` selects a custom Jinja2 template (leave empty for the built-in
  version) and ``exclude`` lists regex patterns for commit subjects to skip.
- **version** – files where version strings are read and updated.

Symbols beginning with any prefix listed in ``private_prefixes`` are excluded
from public API analysis, preventing internal helpers from triggering
unnecessary version bumps.

See ``docs/configuration.rst`` for in-depth descriptions and additional
examples. The default file name is ``bumpwright.toml`` but you may specify an
alternative with ``--config``.

### Analyser reference

#### Python API

Compares Python function and method signatures to detect changes.

Severity rules:

- Removed public symbol → **major**
- Added public symbol → **minor**
- Removed required parameter → **major**
- Removed optional parameter → **minor**
- Added required parameter → **major**
- Added optional parameter → **minor**
- Parameter kind changed → **major**
- Return annotation changed → **minor**

#### CLI (``cli``)

Tracks ``argparse`` or ``click`` command-line interfaces through static analysis.

Severity rules:

- Removed command → **major**
- Added command → **minor**
- Removed required option/argument → **major**
- Removed optional option/argument → **minor**
- Added required option/argument → **major**
- Added optional option/argument → **minor**
- Option/argument became optional → **minor**
- Option/argument became required → **major**

Configuration:

```toml
[analysers]
cli = true  # enable
# cli = false  # disable
```

Dependencies: none. The analyser inspects source code statically and only
requires ``click`` if your project depends on it.

#### Web routes (``web_routes``)

Detects HTTP route changes in Flask or FastAPI applications.

Severity rules:

- Removed route → **major**
- Added route → **minor**
- Removed required parameter → **major**
- Removed optional parameter → **minor**
- Added required parameter → **major**
- Added optional parameter → **minor**
- Parameter became optional → **minor**
- Parameter became required → **major**

Configuration:
=======
Requires Python 3.11 or later.
>>>>>>> 62240d04

```bash
pip install bumpwright
bumpwright init
bumpwright bump --decide
bumpwright bump --commit --tag
```

Example output from `bumpwright bump --decide`:

```text
Suggested bump: minor
- [MINOR] demo:greet: Added public symbol
```

See the [documentation](docs/index.rst) for detailed guides and advanced
scenarios.

## Development

This project uses [pre-commit](https://pre-commit.com/) with Ruff, Black, and
isort to maintain code style and quality.

```bash
pre-commit install
pre-commit run --all-files
```

## Roadmap

Planned enhancements include additional analysers, a plugin architecture, and
better CI integrations. See the [roadmap](docs/roadmap.rst) for details.

## License

Distributed under the MIT License. See [LICENSE](LICENSE) for details.
<|MERGE_RESOLUTION|>--- conflicted
+++ resolved
@@ -39,174 +39,7 @@
 
 ## Quickstart
 
-<<<<<<< HEAD
-   - [MINOR] cli.new_command: added CLI entry 'greet'
-   ```
-
-   ```console
-   $ bumpwright bump --decide --base origin/main --format json
-   {
-     "level": "minor",
-     "confidence": 1.0,
-     "reasons": ["added CLI entry 'greet'"],
-     "impacts": [
-       {"severity": "minor", "symbol": "cli.new_command", "reason": "added CLI entry 'greet'"}
-     ]
-   }
-   ```
-
-   The ``confidence`` value indicates the proportion of impacts that triggered
-   the suggested level, while ``reasons`` summarise those impacts.
-
-   If ``--base`` is omitted, the command compares the current commit to its
-   immediate parent (``HEAD^``).
-
-3. **Apply the bump** and optionally commit and tag the release:
-
-   ```console
-   $ bumpwright bump --level minor --pyproject pyproject.toml --commit --tag
-   Bumped version: 1.2.3 -> 1.3.0 (minor)
-   ```
-
-   Omitting ``--level`` triggers an automatic decision using ``--base`` and
-   ``--head``.
-
-4. **Run everything in one step** with automatic bumping and tagging:
-
-   ```console
-   $ bumpwright bump --base origin/main --commit --tag --pyproject pyproject.toml
-   Bumped version: 1.2.3 -> 1.3.0 (minor)
-   Created tag: v1.3.0
-   ```
-
-   Omit ``--base`` to compare against the upstream branch automatically. After
-   the tag is created, push it upstream with:
-
-   ```console
-   $ git push --follow-tags
-   ```
-
-For deeper usage and configuration details, see the [usage guide](docs/usage.rst)
-and [configuration reference](docs/configuration.rst).
-
-## Configuration
-
-``bumpwright`` reads settings from ``bumpwright.toml``. If the file or any
-section is missing, built-in defaults apply. A complete configuration file with
-all sections and their default values looks like:
-
-```toml
-[project]
-package = ""
-public_roots = ["."]
-private_prefixes = ["_"]
-
-[ignore]
-paths = ["tests/**", "examples/**", "scripts/**"]
-
-[rules]
-return_type_change = "minor"  # or "major"
-
-[analysers]
-cli = false
-web_routes = false
-
-[migrations]
-paths = ["migrations"]
-
-[changelog]
-path = ""
-template = ""
-exclude = []
-
-[version]
-paths = ["pyproject.toml", "setup.py", "setup.cfg", "**/__init__.py", "**/version.py", "**/_version.py"]
-ignore = ["build/**", "dist/**", "*.egg-info/**", ".eggs/**", ".venv/**", "venv/**", ".env/**", "**/__pycache__/**"]
-```
-
-Set an analyser to ``true`` to enable it. Each section configures a different
-aspect of bumpwright:
-
-- **project** – identifies the package, public API roots, private symbol prefixes, and metadata file.
-- **ignore** – glob patterns excluded from analysis. These defaults skip common build artifacts and virtual environments such as `build/**`, `dist/**`, `*.egg-info/**`, `.eggs/**`, `.venv/**`, `venv/**`, `.env/**`, and `**/__pycache__/**`.
-- **rules** – maps findings to semantic version levels.
-- **[analysers]** – toggles built-in or plugin analysers.
-- **migrations** – directories containing Alembic migration scripts.
-- **changelog** – default changelog file used with ``--changelog``.
-  ``template`` selects a custom Jinja2 template (leave empty for the built-in
-  version) and ``exclude`` lists regex patterns for commit subjects to skip.
-- **version** – files where version strings are read and updated.
-
-Symbols beginning with any prefix listed in ``private_prefixes`` are excluded
-from public API analysis, preventing internal helpers from triggering
-unnecessary version bumps.
-
-See ``docs/configuration.rst`` for in-depth descriptions and additional
-examples. The default file name is ``bumpwright.toml`` but you may specify an
-alternative with ``--config``.
-
-### Analyser reference
-
-#### Python API
-
-Compares Python function and method signatures to detect changes.
-
-Severity rules:
-
-- Removed public symbol → **major**
-- Added public symbol → **minor**
-- Removed required parameter → **major**
-- Removed optional parameter → **minor**
-- Added required parameter → **major**
-- Added optional parameter → **minor**
-- Parameter kind changed → **major**
-- Return annotation changed → **minor**
-
-#### CLI (``cli``)
-
-Tracks ``argparse`` or ``click`` command-line interfaces through static analysis.
-
-Severity rules:
-
-- Removed command → **major**
-- Added command → **minor**
-- Removed required option/argument → **major**
-- Removed optional option/argument → **minor**
-- Added required option/argument → **major**
-- Added optional option/argument → **minor**
-- Option/argument became optional → **minor**
-- Option/argument became required → **major**
-
-Configuration:
-
-```toml
-[analysers]
-cli = true  # enable
-# cli = false  # disable
-```
-
-Dependencies: none. The analyser inspects source code statically and only
-requires ``click`` if your project depends on it.
-
-#### Web routes (``web_routes``)
-
-Detects HTTP route changes in Flask or FastAPI applications.
-
-Severity rules:
-
-- Removed route → **major**
-- Added route → **minor**
-- Removed required parameter → **major**
-- Removed optional parameter → **minor**
-- Added required parameter → **major**
-- Added optional parameter → **minor**
-- Parameter became optional → **minor**
-- Parameter became required → **major**
-
-Configuration:
-=======
 Requires Python 3.11 or later.
->>>>>>> 62240d04
 
 ```bash
 pip install bumpwright
