"""Load and represent ``bumpwright`` configuration files."""

from __future__ import annotations

try:  # pragma: no cover - exercised in Python <3.11 tests
    import tomllib
except ModuleNotFoundError:  # pragma: no cover
    import tomli as tomllib
import copy
from dataclasses import dataclass, field
from pathlib import Path

_DEFAULTS = {
    "project": {"package": "", "public_roots": ["."]},
    "ignore": {"paths": ["tests/**", "examples/**", "scripts/**"]},
    "rules": {"return_type_change": "minor"},  # or "major"
    "analysers": {"cli": False},
    "migrations": {"paths": ["migrations"]},
    "changelog": {"path": "", "template": ""},
    "version": {
        "paths": [
            "pyproject.toml",
            "setup.py",
            "setup.cfg",
            "**/__init__.py",
            "**/version.py",
            "**/_version.py",
        ],
<<<<<<< HEAD
        "ignore": [
            "build/**",
            "dist/**",
            "*.egg-info/**",
            ".eggs/**",
            ".venv/**",
            "venv/**",
            ".env/**",
            "**/__pycache__/**",
        ],
=======
        "ignore": [],
        "scheme": "semver",
>>>>>>> b28784e2
    },
}


@dataclass
class Rules:
    """Rules controlling version bump decisions."""

    return_type_change: str = "minor"  # "minor" | "major"


@dataclass
class Project:
    """Project metadata and public API configuration.

    Attributes:
        package: Importable package containing the project's code. When empty the
            repository layout is used.
        public_roots: Paths whose contents constitute the public API.
    """

    package: str = ""
    public_roots: list[str] = field(default_factory=lambda: ["."])


@dataclass
class Ignore:
    """Paths to ignore during scanning."""

    paths: list[str] = field(
        default_factory=lambda: ["tests/**", "examples/**", "scripts/**"]
    )


@dataclass
class Analysers:
    """Analyser plugin configuration.

    Attributes:
        enabled: Names of enabled analyser plugins.
    """

    enabled: set[str] = field(default_factory=set)


@dataclass
class Migrations:
    """Settings for the migrations analyser."""

    paths: list[str] = field(default_factory=lambda: ["migrations"])


@dataclass
class Changelog:
    """Changelog file configuration.

    Attributes:
        path: Default changelog file path. Empty string disables changelog generation.
        template: Jinja2 template file for changelog entries. Empty string selects
            the built-in template.
    """

    path: str = ""
    template: str = ""


@dataclass
class VersionFiles:
    """Locations containing project version strings.

    Attributes:
        paths: Glob patterns to search for version declarations.
        ignore: Glob patterns to skip during version replacement.
        scheme: Versioning scheme identifier. Defaults to ``"semver"``.
    """

    paths: list[str] = field(
        default_factory=lambda: [
            "pyproject.toml",
            "setup.py",
            "setup.cfg",
            "**/__init__.py",
            "**/version.py",
            "**/_version.py",
        ]
    )
<<<<<<< HEAD
    ignore: list[str] = field(
        default_factory=lambda: [
            "build/**",
            "dist/**",
            "*.egg-info/**",
            ".eggs/**",
            ".venv/**",
            "venv/**",
            ".env/**",
            "**/__pycache__/**",
        ]
    )
=======
    ignore: list[str] = field(default_factory=list)
    scheme: str = "semver"
>>>>>>> b28784e2


@dataclass
class Config:
    """Top-level configuration for bumpwright.

    Attributes:
        project: Project settings.
        rules: Rules controlling version bumps.
        ignore: Paths to exclude when scanning.
        analysers: Optional analyser plugin settings.
        changelog: Changelog file path and template defaults.
        version: Locations containing version strings.
    """

    project: Project = field(default_factory=Project)
    rules: Rules = field(default_factory=Rules)
    ignore: Ignore = field(default_factory=Ignore)
    analysers: Analysers = field(default_factory=Analysers)
    migrations: Migrations = field(default_factory=Migrations)
    changelog: Changelog = field(default_factory=Changelog)
    version: VersionFiles = field(default_factory=VersionFiles)


def _merge_defaults(data: dict | None) -> dict:
    """Merge user configuration with built-in defaults.

    Args:
        data: Raw configuration mapping or ``None`` for no user overrides.

    Returns:
        Combined configuration with defaults applied.
    """

    out = copy.deepcopy(_DEFAULTS)  # Deep clone to avoid shared mutable defaults.
    for section, content in (data or {}).items():
        out.setdefault(section, {}).update(content or {})
    return out


def load_config(path: str | Path = "bumpwright.toml") -> Config:
    """Load configuration from a TOML file.

    Args:
        path: Path to the configuration file.

    Returns:
        Parsed configuration object.
    """
    p = Path(path)
    if not p.exists():
        raw: dict = {}
    else:
        raw = tomllib.loads(p.read_text(encoding="utf-8"))
    user_ignore = raw.get("version", {}).get("ignore")
    if user_ignore:
        raw.setdefault("version", {})["ignore"] = [
            *_DEFAULTS["version"]["ignore"],
            *user_ignore,
        ]
    d = _merge_defaults(raw)
    proj = Project(**d["project"])
    rules = Rules(**d["rules"])
    ign = Ignore(**d["ignore"])
    enabled = {name for name, enabled in d["analysers"].items() if enabled}
    analysers = Analysers(enabled=enabled)
    migrations = Migrations(**d.get("migrations", {}))
    changelog = Changelog(**d.get("changelog", {}))
    version = VersionFiles(**d.get("version", {}))
    return Config(
        project=proj,
        rules=rules,
        ignore=ign,
        analysers=analysers,
        migrations=migrations,
        changelog=changelog,
        version=version,
    )<|MERGE_RESOLUTION|>--- conflicted
+++ resolved
@@ -26,7 +26,6 @@
             "**/version.py",
             "**/_version.py",
         ],
-<<<<<<< HEAD
         "ignore": [
             "build/**",
             "dist/**",
@@ -37,10 +36,8 @@
             ".env/**",
             "**/__pycache__/**",
         ],
-=======
-        "ignore": [],
+
         "scheme": "semver",
->>>>>>> b28784e2
     },
 }
 
@@ -127,7 +124,6 @@
             "**/_version.py",
         ]
     )
-<<<<<<< HEAD
     ignore: list[str] = field(
         default_factory=lambda: [
             "build/**",
@@ -140,10 +136,8 @@
             "**/__pycache__/**",
         ]
     )
-=======
-    ignore: list[str] = field(default_factory=list)
+
     scheme: str = "semver"
->>>>>>> b28784e2
 
 
 @dataclass
