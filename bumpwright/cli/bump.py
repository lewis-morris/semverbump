--- conflicted
+++ resolved
@@ -52,16 +52,12 @@
             raise RuntimeError(msg)
 
     if commit:
-<<<<<<< HEAD
         for file in files:
             subprocess.run(["git", "add", str(file)], check=True)
         subprocess.run(
             ["git", "commit", "-m", f"chore(release): {version}"], check=True
         )
-=======
-        subprocess.run(["git", "add", pyproject], check=True)
-        subprocess.run(["git", "commit", "-m", f"chore(release): {version}"], check=True)
->>>>>>> 0b9aa577
+
     if tag:
         subprocess.run(["git", "tag", f"v{version}"], check=True)
 
