--- conflicted
+++ resolved
@@ -103,11 +103,8 @@
 # Import built-in analysers for registration side-effects
 # isort: off
 # fmt: off
-<<<<<<< HEAD
-from . import cli, migrations, openapi, web_routes  # noqa: F401,E402  # pylint: disable=wrong-import-position
-=======
-from . import cli, graphql, migrations, web_routes  # noqa: F401,E402  # pylint: disable=wrong-import-position
->>>>>>> 5b3a2123
+from . import cli, migrations, openapi, graphql, web_routes  # noqa: F401,E402  # pylint: disable=wrong-import-position
+
 # fmt: on
 # isort: on
 
