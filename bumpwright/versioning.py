"""Utilities to read and bump project version numbers."""

from __future__ import annotations

import re
from collections.abc import Iterable
from dataclasses import dataclass, field
from fnmatch import fnmatch
from functools import cache, lru_cache
from glob import glob
from pathlib import Path

from tomlkit import dumps as toml_dumps
from tomlkit import parse as toml_parse

from .config import Config, load_config
from .types import BumpLevel
from .version_schemes import get_version_scheme

<<<<<<< HEAD
=======
_DEFAULT_CFG: Config | None = None

# Precompiled regex patterns for locating version assignments. The second
# capture group extracts the existing version string for comparison.
_VERSION_RE_PATTERNS: list[re.Pattern[str]] = [
    re.compile(r"(__version__\s*=\s*['\"])([^'\"]+)(['\"])"),
    re.compile(r"(VERSION\s*=\s*['\"])([^'\"]+)(['\"])"),
    re.compile(r"(version\s*=\s*['\"])([^'\"]+)(['\"])"),
]

>>>>>>> 1babdbe5

@cache
def _get_default_config() -> Config:
    """Return cached configuration loading from disk on first use.

    Returns:
        Loaded :class:`~bumpwright.config.Config` instance.
    """

    return load_config()


@dataclass
class VersionChange:
    """Result of applying a version bump.

    Attributes:
        old: Previous version string.
        new: New version string after bump.
        level: Bump level applied (``"major"``, ``"minor"``, ``"patch"``,
            ``"pre"``, or ``"build"``).
        files: Files updated with the new version.
        skipped: Files where the old version string was not found.
    """

    old: str
    new: str
    level: BumpLevel
    files: list[Path] = field(default_factory=list)
    skipped: list[Path] = field(default_factory=list)


def bump_string(v: str, level: BumpLevel, scheme: str | None = None) -> str:
    """Increment ``v`` according to ``level`` using a version scheme.

    Args:
        v: Version string to bump.
        level: Desired bump level.
        scheme: Optional scheme name. When ``None``, the configured scheme from
            ``bumpwright.toml`` is used.

    Returns:
        Bumped version string.

    Raises:
        ValueError: If ``level`` or the scheme name is unsupported.
    """

    scheme_name = scheme or _get_default_config().version.scheme
    impl = get_version_scheme(scheme_name)
    return impl.bump(v, level)


def find_pyproject(start: str | Path | None = None) -> Path | None:
    """Search upward from ``start`` for ``pyproject.toml``.

    Args:
        start: Directory to begin searching from. Defaults to the current working
            directory.

    Returns:
        Path to the discovered ``pyproject.toml`` file, or ``None`` if not found.
    """

    path = Path(start or Path.cwd()).resolve()
    for parent in [path, *path.parents]:
        candidate = parent / "pyproject.toml"
        if candidate.is_file():
            return candidate
    return None


def read_project_version(pyproject_path: str | Path = "pyproject.toml") -> str:
    """Read the project version from a ``pyproject.toml`` file.

    Args:
        pyproject_path: Path to the ``pyproject.toml`` file.

    Returns:
        Project version string.

    Raises:
        KeyError: If the version field is missing.
    """

    p = Path(pyproject_path)
    if not p.is_file():
        p = find_pyproject(p.parent)
        if p is None:
            raise FileNotFoundError(f"pyproject.toml not found at {pyproject_path}")
    data = toml_parse(p.read_text(encoding="utf-8"))
    try:
        return str(data["project"]["version"])
    except Exception as e:  # pragma: no cover - explicit re-raise for clarity
        raise KeyError("project.version not found in pyproject.toml") from e


def write_project_version(
    new_version: str, pyproject_path: str | Path = "pyproject.toml"
) -> None:
    """Write ``new_version`` to the ``pyproject.toml`` file.

    Args:
        new_version: Version string to write.
        pyproject_path: Path to the ``pyproject.toml`` file.

    Raises:
        KeyError: If the ``[project]`` table is missing from the file.
    """

    p = Path(pyproject_path)
    if not p.is_file():
        p = find_pyproject(p.parent)
        if p is None:
            raise FileNotFoundError(f"pyproject.toml not found at {pyproject_path}")
    data = toml_parse(p.read_text(encoding="utf-8"))
    if "project" not in data:
        raise KeyError("No [project] table in pyproject.toml")
    data["project"]["version"] = new_version
    p.write_text(toml_dumps(data), encoding="utf-8")


def apply_bump(  # noqa: PLR0913
    level: BumpLevel,
    pyproject_path: str | Path = "pyproject.toml",
    dry_run: bool = False,
    paths: Iterable[str] | None = None,
    ignore: Iterable[str] | None = None,
    scheme: str | None = None,
    cfg: Config | None = None,
    config_path: str | Path | None = None,
) -> VersionChange:
    """Apply a version bump and update version strings.

    Args:
        level: Bump level to apply.
        pyproject_path: Path to the canonical ``pyproject.toml`` file.
        dry_run: If ``True``, compute the new version without writing to disk.
        paths: Glob patterns pointing to files that may contain the version.
            Defaults include ``pyproject.toml``, ``setup.py``, ``setup.cfg`` and
            any ``__init__.py``, ``version.py`` or ``_version.py`` files within
            the project. Custom patterns extend this list.
        ignore: Glob patterns to exclude from ``paths``. Defaults to values from
            the project configuration when ``None``.
        scheme: Versioning scheme identifier. When ``None``, the scheme from
            configuration is used.
        cfg: Pre-loaded configuration object. When provided, ``config_path`` is
            ignored.
        config_path: Location of the configuration file to load when ``cfg`` is
            ``None``. Defaults to ``"bumpwright.toml"``.

    Returns:
        :class:`VersionChange` detailing the old and new versions, updated files,
        and any files skipped due to mismatched versions.

    Notes:
        Resolved file paths are cached across invocations for performance.
        Call ``_resolve_files_cached.cache_clear()`` if the filesystem changes
        and a fresh resolution is required.
    """

    cfg = cfg or load_config(config_path or "bumpwright.toml")
    if paths is None:
        paths = cfg.version.paths
    if ignore is None:
        ignore = cfg.version.ignore
    if scheme is None:
        scheme = cfg.version.scheme

    old = read_project_version(pyproject_path)
    new = bump_string(old, level, scheme)
    if dry_run:
        return VersionChange(old=old, new=new, level=level)

    write_project_version(new, pyproject_path)
    updated, skipped = _update_additional_files(new, old, paths, ignore, pyproject_path)
    return VersionChange(
        old=old,
        new=new,
        level=level,
        files=[Path(pyproject_path), *updated],
        skipped=skipped,
    )


def _update_additional_files(
    new: str,
    old: str,
    patterns: Iterable[str],
    ignore: Iterable[str],
    pyproject_path: str | Path,
) -> tuple[list[Path], list[Path]]:
    """Update version strings in files matching ``patterns``.

    Args:
        new: New version string.
        old: Previous version string.
        patterns: Glob patterns to search for files.
        ignore: Glob patterns to skip.
        pyproject_path: Canonical ``pyproject.toml`` path to skip (already updated).

    Returns:
        Tuple of lists: files updated and files skipped due to version mismatch.
    """

    base = Path(pyproject_path).resolve().parent
    files = _resolve_files(patterns, ignore, base)
    canon = Path(pyproject_path).resolve()
    changed: list[Path] = []
    skipped: list[Path] = []
    for f in files:
        if f.resolve() == canon:
            continue
        if _replace_version(f, old, new):
            changed.append(f)
        else:
            skipped.append(f)
    return changed, skipped


def _resolve_files(
    patterns: Iterable[str], ignore: Iterable[str], base_dir: Path
) -> list[Path]:
    """Expand glob patterns while applying ignore rules relative to ``base_dir``.

    Args:
        patterns: Glob patterns to search for version files.
        ignore: Glob patterns to exclude from results.
        base_dir: Directory relative to which patterns are evaluated.

    Returns:
        List of discovered file paths matching ``patterns`` minus ``ignore``.

    Notes:
        Results are cached based on ``patterns``, ``ignore``, and ``base_dir`` for
        performance.
    """

    base = Path(base_dir).resolve()
    return list(_resolve_files_cached(tuple(patterns), tuple(ignore), str(base)))


@lru_cache(maxsize=None)
def _resolve_files_cached(
    patterns: tuple[str, ...], ignore: tuple[str, ...], base_dir: str
) -> tuple[Path, ...]:
    """Resolve files for caching.

    This function performs the actual glob resolution and is wrapped with
    ``functools.lru_cache`` via :func:`_resolve_files`.

    Args:
        patterns: Glob patterns to search for version files.
        ignore: Glob patterns to exclude from results.
        base_dir: Directory relative to which patterns are evaluated.

    Returns:
        Tuple of unique file paths matching ``patterns`` minus ``ignore``.
    """

    out: set[Path] = set()
    ignore_list = list(ignore)
    base = Path(base_dir)
    for pat in patterns:
        pat_path = Path(pat)
        search = pat if pat_path.is_absolute() else str(base / pat)
        for match in glob(search, recursive=True):
            p = Path(match)
            if not p.is_file():
                continue
            path_str = str(p)
            try:
                rel_str = str(p.resolve().relative_to(base))
            except ValueError:
                rel_str = path_str
            if any(fnmatch(path_str, ig) or fnmatch(rel_str, ig) for ig in ignore_list):
                continue
            out.add(p)
    # Ensure deterministic ordering for predictable downstream operations.
    return tuple(sorted(out))


def _replace_version(path: Path, old: str, new: str) -> bool:
    """Replace ``old`` version occurrences with ``new`` in ``path``.

    Args:
        path: File whose contents should be updated.
        old: Previous version string.
        new: New version string.

    Returns:
        ``True`` if the file was modified, ``False`` otherwise.
    """

    text = path.read_text(encoding="utf-8")
    replaced = 0

    def _sub(match: re.Match[str]) -> str:
        nonlocal replaced
        if match.group(2) != old:
            return match.group(0)
        replaced += 1
        return f"{match.group(1)}{new}{match.group(3)}"

    for pattern in _VERSION_RE_PATTERNS:
        text = pattern.sub(_sub, text)
    if replaced:
        path.write_text(text, encoding="utf-8")
        return True
    return False<|MERGE_RESOLUTION|>--- conflicted
+++ resolved
@@ -17,8 +17,7 @@
 from .types import BumpLevel
 from .version_schemes import get_version_scheme
 
-<<<<<<< HEAD
-=======
+
 _DEFAULT_CFG: Config | None = None
 
 # Precompiled regex patterns for locating version assignments. The second
@@ -29,7 +28,6 @@
     re.compile(r"(version\s*=\s*['\"])([^'\"]+)(['\"])"),
 ]
 
->>>>>>> 1babdbe5
 
 @cache
 def _get_default_config() -> Config:
