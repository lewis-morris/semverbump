from pathlib import Path

import pytest
from tomlkit import dumps as toml_dumps
from tomlkit.exceptions import ParseError

<<<<<<< HEAD
from bumpwright.config import Config, load_config
=======
from bumpwright import versioning
from bumpwright.config import load_config
>>>>>>> 901966a1
from bumpwright.versioning import (
    _replace_version,
    _resolve_files,
    _resolve_files_cached,
    apply_bump,
    bump_string,
    find_pyproject,
    read_project_version,
    write_project_version,
)


def test_bump_string():
    assert bump_string("1.2.3", "patch") == "1.2.4"
    assert bump_string("1.2.3", "minor") == "1.3.0"
    assert bump_string("1.2.3", "major") == "2.0.0"


def test_bump_string_uses_cached_config(monkeypatch: pytest.MonkeyPatch) -> None:
    """Repeated calls reuse cached configuration."""

    versioning._DEFAULT_CFG = None
    calls = {"count": 0}

    def fake_load_config(path: str = "bumpwright.toml"):
        calls["count"] += 1
        return load_config(path)

    monkeypatch.setattr(versioning, "load_config", fake_load_config)
    assert versioning.bump_string("1.0.0", "patch") == "1.0.1"
    assert versioning.bump_string("1.0.1", "patch") == "1.0.2"
    assert calls["count"] == 1
    versioning._DEFAULT_CFG = None


def test_bump_string_semver_prerelease_and_build() -> None:
    """SemVer bumps preserve and increment prerelease and build metadata."""

<<<<<<< HEAD
=======

    assert bump_string("1.2.3-alpha.1+build.1", "patch", scheme="semver") == "1.2.4"
    assert bump_string("1.2.3-alpha.1+build.1", "minor", scheme="semver") == "1.3.0"
    assert bump_string("1.2.3-alpha.1+build.1", "major", scheme="semver") == "2.0.0"
>>>>>>> 901966a1
    assert (
        bump_string("1.2.3-alpha.1+build.1", "patch", scheme="semver")
        == "1.2.4-alpha.1+build.1"
    )
    assert bump_string("1.2.3-alpha.1", "pre", scheme="semver") == "1.2.3-alpha.2"
    assert bump_string("1.2.3+build.1", "build", scheme="semver") == "1.2.3+build.2"


@pytest.mark.parametrize("version", ["01.2.3", "1.02.3", "1.2.03"])
def test_bump_string_semver_rejects_leading_zeros(version: str) -> None:
    """SemVer parsing rejects numeric components with leading zeros."""

<<<<<<< HEAD
=======

    with pytest.raises(ValueError):
        bump_string(version, "patch", scheme="semver")


def test_bump_string_pep440_pre_and_local() -> None:
    """PEP 440 release bumps remove prerelease and local identifiers."""

    assert bump_string("1.2.3rc1+local.1", "patch", scheme="pep440") == "1.2.4"
    assert bump_string("1.2.3rc1+local.1", "minor", scheme="pep440") == "1.3.0"
    assert bump_string("1.2.3rc1+local.1", "major", scheme="pep440") == "2.0.0"
>>>>>>> 901966a1
    assert (
        bump_string("1.2.3rc1+local.1", "patch", scheme="pep440") == "1.2.4rc1+local.1"
    )
    assert bump_string("1.2.3a1", "pre", scheme="pep440") == "1.2.3a2"
    assert bump_string("1.2.3+local.1", "build", scheme="pep440") == "1.2.3+local.2"


@pytest.mark.parametrize("level", ["", "foo", "majority"])
def test_bump_string_invalid_level(level: str) -> None:
    """Ensure ``bump_string`` rejects unsupported bump levels."""

    with pytest.raises(ValueError):
        bump_string("1.2.3", level)  # type: ignore[arg-type]


@pytest.fixture
def missing_file(tmp_path: Path) -> Path:
    """Return a path to a non-existent ``pyproject.toml`` file."""

    return tmp_path / "pyproject.toml"


@pytest.fixture
def pyproject_missing_version(tmp_path: Path) -> Path:
    """Create a ``pyproject.toml`` lacking the version field."""

    py = tmp_path / "pyproject.toml"
    py.write_text(toml_dumps({"project": {}}))
    return py


@pytest.fixture
def pyproject_malformed(tmp_path: Path) -> Path:
    """Create a malformed ``pyproject.toml`` to trigger parse errors."""

    py = tmp_path / "pyproject.toml"
    py.write_text("::invalid::", encoding="utf-8")
    return py


@pytest.mark.parametrize(
    ("path_fixture", "exc"),
    [
        ("missing_file", FileNotFoundError),
        ("pyproject_missing_version", KeyError),
        ("pyproject_malformed", ParseError),
    ],
)
def test_read_project_version_errors(
    path_fixture: str, exc: type[Exception], request: pytest.FixtureRequest
) -> None:
    """Validate ``read_project_version`` error handling for bad inputs."""

    path = request.getfixturevalue(path_fixture)
    with pytest.raises(exc):
        read_project_version(path)


def test_apply_bump(tmp_path: Path):
    py = tmp_path / "pyproject.toml"
    py.write_text(toml_dumps({"project": {"version": "0.1.0"}}))
    cfg: Config = load_config(tmp_path / "bumpwright.toml")
    out = apply_bump("minor", py, cfg=cfg)
    assert out.old == "0.1.0" and out.new == "0.2.0"
    assert read_project_version(py) == "0.2.0"
    assert py in out.files
    assert out.skipped == []


def test_apply_bump_dry_run(tmp_path: Path) -> None:
    py = tmp_path / "pyproject.toml"
    py.write_text(toml_dumps({"project": {"version": "1.2.3"}}))
    cfg: Config = load_config(tmp_path / "bumpwright.toml")
    out = apply_bump("patch", py, dry_run=True, cfg=cfg)
    assert out.old == "1.2.3" and out.new == "1.2.4"
    assert read_project_version(py) == "1.2.3"
    assert out.files == []
    assert out.skipped == []


def test_apply_bump_updates_extra_files(tmp_path: Path) -> None:
    py = tmp_path / "pyproject.toml"
    py.write_text(toml_dumps({"project": {"version": "0.1.0"}}))
    setup = tmp_path / "setup.py"
    setup.write_text("version='0.1.0'", encoding="utf-8")
    pkg = tmp_path / "pkg"
    pkg.mkdir()
    init = pkg / "__init__.py"
    init.write_text("__version__ = '0.1.0'", encoding="utf-8")
    ver = pkg / "version.py"
    ver.write_text("VERSION = '0.1.0'", encoding="utf-8")
    _ver = pkg / "_version.py"
    _ver.write_text("version = '0.1.0'", encoding="utf-8")

    cfg: Config = load_config(tmp_path / "bumpwright.toml")
    out = apply_bump("patch", py, cfg=cfg)
    assert out.new == "0.1.1"
    assert "version='0.1.1'" in setup.read_text(encoding="utf-8")
    assert "__version__ = '0.1.1'" in init.read_text(encoding="utf-8")
    assert "VERSION = '0.1.1'" in ver.read_text(encoding="utf-8")
    assert "version = '0.1.1'" in _ver.read_text(encoding="utf-8")
    # Out files are sorted for deterministic order.
    assert out.files == [py, init, _ver, ver, setup]
    assert out.skipped == []


def test_apply_bump_ignore_patterns(tmp_path: Path) -> None:
    py = tmp_path / "pyproject.toml"
    py.write_text(toml_dumps({"project": {"version": "1.0.0"}}))
    pkg = tmp_path / "pkg"
    pkg.mkdir()
    init = pkg / "__init__.py"
    init.write_text("__version__ = '1.0.0'", encoding="utf-8")

    cfg: Config = load_config(tmp_path / "bumpwright.toml")
    out = apply_bump("minor", py, ignore=[str(init)], cfg=cfg)
    assert "__version__ = '1.0.0'" in init.read_text(encoding="utf-8")
    assert init not in out.files
    assert out.skipped == []


@pytest.mark.parametrize(
    "ignore_dir,file_name",
    [
        ("build/pkg", "__init__.py"),
        ("dist/pkg", "__init__.py"),
        ("project.egg-info", "__init__.py"),
        (".eggs/pkg", "__init__.py"),
        (".venv/pkg", "__init__.py"),
        ("venv/pkg", "__init__.py"),
        (".env/pkg", "__init__.py"),
        ("pkg/__pycache__", "version.py"),
    ],
)
def test_default_version_ignore_patterns(
    tmp_path: Path, ignore_dir: str, file_name: str
) -> None:
    """Version files in ignored directories are skipped by default."""

    py = tmp_path / "pyproject.toml"
    py.write_text(toml_dumps({"project": {"version": "1.0.0"}}))
    pkg = tmp_path / "pkg"
    pkg.mkdir()
    init = pkg / "__init__.py"
    init.write_text("__version__ = '1.0.0'", encoding="utf-8")

    ignore_path = tmp_path / ignore_dir
    ignore_path.mkdir(parents=True)
    ignored_file = ignore_path / file_name
    ignored_file.write_text("__version__ = '1.0.0'", encoding="utf-8")

    cfg: Config = load_config(tmp_path / "bumpwright.toml")
    out = apply_bump(
        "minor",
        py,
        paths=cfg.version.paths,
        ignore=cfg.version.ignore,
        cfg=cfg,
    )

    assert "__version__ = '1.1.0'" in init.read_text(encoding="utf-8")
    assert "__version__ = '1.0.0'" in ignored_file.read_text(encoding="utf-8")
    assert ignored_file not in out.files
    assert out.skipped == []


def test_apply_bump_skips_files_without_version(tmp_path: Path) -> None:
    py = tmp_path / "pyproject.toml"
    py.write_text(toml_dumps({"project": {"version": "0.1.0"}}))
    extra = tmp_path / "extra.py"
    extra.write_text("print('no version here')", encoding="utf-8")

    out = apply_bump(
        "patch",
        py,
        paths=[str(extra)],
        ignore=[],
        config_path=tmp_path / "bumpwright.toml",
    )

    assert extra not in out.files
    assert extra in out.skipped
    assert extra.read_text(encoding="utf-8") == "print('no version here')"


def test_replace_version_returns_false_when_unmodified(tmp_path: Path) -> None:
    target = tmp_path / "module.py"
    target.write_text("print('hello')", encoding="utf-8")

    assert not _replace_version(target, "0.1.0", "0.2.0")
    assert target.read_text(encoding="utf-8") == "print('hello')"


def test_apply_bump_respects_scheme(
    tmp_path: Path, monkeypatch: pytest.MonkeyPatch
) -> None:
    """Use configured version scheme when bumping."""

    (tmp_path / "bumpwright.toml").write_text("[version]\nscheme='pep440'\n")
    py = tmp_path / "pyproject.toml"
    py.write_text(toml_dumps({"project": {"version": "1!1.0.0"}}))
    cfg: Config = load_config(tmp_path / "bumpwright.toml")
    monkeypatch.chdir(tmp_path)
    out = apply_bump("patch", py, cfg=cfg)
    assert out.new == "1!1.0.1"
    assert out.skipped == []


def test_apply_bump_invalid_scheme(
    tmp_path: Path, monkeypatch: pytest.MonkeyPatch
) -> None:
    """Invalid version schemes raise clear errors."""

    (tmp_path / "bumpwright.toml").write_text("[version]\nscheme='unknown'\n")
    py = tmp_path / "pyproject.toml"
    py.write_text(toml_dumps({"project": {"version": "0.1.0"}}))
    cfg: Config = load_config(tmp_path / "bumpwright.toml")
    monkeypatch.chdir(tmp_path)
    with pytest.raises(ValueError, match="Unknown version scheme"):
        apply_bump("patch", py, cfg=cfg)


def test_resolve_files_nested_dirs_sorted(tmp_path: Path) -> None:
    """Resolve nested patterns and ensure results are deterministically ordered."""

    pkg = tmp_path / "pkg"
    sub = pkg / "sub"
    sub.mkdir(parents=True)

    # Create files in non-sorted order to verify output sorting.
    paths = [
        pkg / "b.txt",
        pkg / "a.txt",
        sub / "d.txt",
        sub / "c.txt",
    ]
    for path in paths:
        path.write_text("", encoding="utf-8")

    out = _resolve_files(["pkg/**/*.txt"], [], tmp_path)
    expected = [
        pkg / "a.txt",
        pkg / "b.txt",
        sub / "c.txt",
        sub / "d.txt",
    ]
    assert out == expected


def test_resolve_files_absolute_paths_and_ignore_patterns(tmp_path: Path) -> None:
    """Handle absolute patterns and exclusion rules in file resolution."""

    base = tmp_path
    abs_file = base / "abs.py"
    abs_file.write_text("", encoding="utf-8")

    ignore_abs = base / "ignore_abs.py"
    ignore_abs.write_text("", encoding="utf-8")

    pkg = base / "pkg"
    pkg.mkdir()
    keep_rel = pkg / "keep.py"
    keep_rel.write_text("", encoding="utf-8")
    ignore_rel = pkg / "ignore_rel.py"
    ignore_rel.write_text("", encoding="utf-8")

    patterns = [str(abs_file), str(ignore_abs), "pkg/*.py"]
    ignore = [str(ignore_abs), "pkg/ignore_rel.py"]
    out = _resolve_files(patterns, ignore, base)
    expected = [abs_file, keep_rel]
    assert out == expected


<<<<<<< HEAD
=======
def test_resolve_files_overlapping_patterns_deduped(tmp_path: Path) -> None:
    """Overlapping glob patterns yield unique, sorted results."""

    a = tmp_path / "a.txt"
    b = tmp_path / "b.txt"
    a.write_text("", encoding="utf-8")
    b.write_text("", encoding="utf-8")

    patterns = ["*.txt", "a.*", "b.*"]
    out = _resolve_files(patterns, [], tmp_path)

    assert out == [a, b]



>>>>>>> 901966a1
def test_resolve_files_uses_cache(
    monkeypatch: pytest.MonkeyPatch, tmp_path: Path
) -> None:
    """Ensure repeated resolution reuses cached results."""

    (tmp_path / "a.txt").write_text("1", encoding="utf-8")
    (tmp_path / "b.txt").write_text("2", encoding="utf-8")
    _resolve_files_cached.cache_clear()
    calls = {"count": 0}
    from bumpwright.versioning import glob as glob_orig  # noqa: PLC0415

    def fake_glob(pattern: str, recursive: bool = True) -> list[str]:
        calls["count"] += 1
        return glob_orig(pattern, recursive=recursive)

    monkeypatch.setattr("bumpwright.versioning.glob", fake_glob)
    _resolve_files(["*.txt"], [], tmp_path)
    _resolve_files(["*.txt"], [], tmp_path)
    assert calls["count"] == 1


def test_apply_bump_clears_resolve_cache(
    monkeypatch: pytest.MonkeyPatch, tmp_path: Path
) -> None:
    """Verify custom patterns trigger cache invalidation."""

    py = tmp_path / "pyproject.toml"
    py.write_text(toml_dumps({"project": {"version": "0.1.0"}}))
    cfg = tmp_path / "extra.cfg"
    cfg.write_text("version = '0.1.0'", encoding="utf-8")

    calls = {"count": 0}
    from bumpwright.versioning import glob as glob_orig  # noqa: PLC0415

    def fake_glob(pattern: str, recursive: bool = True) -> list[str]:
        calls["count"] += 1
        return glob_orig(pattern, recursive=recursive)

    monkeypatch.setattr("bumpwright.versioning.glob", fake_glob)
    apply_bump(
        "patch",
        py,
        paths=["*.cfg"],
        config_path=tmp_path / "bumpwright.toml",
    )
    apply_bump(
        "patch",
        py,
        paths=["*.cfg"],
        config_path=tmp_path / "bumpwright.toml",
    )
    assert calls["count"] == 1


def test_find_pyproject(tmp_path: Path) -> None:
    """Locate the nearest ``pyproject.toml`` when present."""

    root = tmp_path / "proj"
    root.mkdir()
    py = root / "pyproject.toml"
    py.write_text(toml_dumps({"project": {"version": "0.1.0"}}))
    sub = root / "pkg"
    sub.mkdir()
    assert find_pyproject(sub) == py


def test_find_pyproject_missing(tmp_path: Path) -> None:
    """Return ``None`` when no ``pyproject.toml`` is found."""

    assert find_pyproject(tmp_path / "missing") is None


def test_write_project_version(tmp_path: Path) -> None:
    """Update the project version in ``pyproject.toml``."""

    py = tmp_path / "pyproject.toml"
    py.write_text(toml_dumps({"project": {"version": "0.1.0"}}))
    write_project_version("0.2.0", py)
    assert read_project_version(py) == "0.2.0"


def test_write_project_version_missing_project(tmp_path: Path) -> None:
    """Raise ``KeyError`` when the ``[project]`` table is absent."""

    py = tmp_path / "pyproject.toml"
    py.write_text(toml_dumps({}))
    with pytest.raises(KeyError):
        write_project_version("0.1.0", py)<|MERGE_RESOLUTION|>--- conflicted
+++ resolved
@@ -4,12 +4,9 @@
 from tomlkit import dumps as toml_dumps
 from tomlkit.exceptions import ParseError
 
-<<<<<<< HEAD
 from bumpwright.config import Config, load_config
-=======
 from bumpwright import versioning
-from bumpwright.config import load_config
->>>>>>> 901966a1
+
 from bumpwright.versioning import (
     _replace_version,
     _resolve_files,
@@ -48,13 +45,9 @@
 def test_bump_string_semver_prerelease_and_build() -> None:
     """SemVer bumps preserve and increment prerelease and build metadata."""
 
-<<<<<<< HEAD
-=======
-
     assert bump_string("1.2.3-alpha.1+build.1", "patch", scheme="semver") == "1.2.4"
     assert bump_string("1.2.3-alpha.1+build.1", "minor", scheme="semver") == "1.3.0"
     assert bump_string("1.2.3-alpha.1+build.1", "major", scheme="semver") == "2.0.0"
->>>>>>> 901966a1
     assert (
         bump_string("1.2.3-alpha.1+build.1", "patch", scheme="semver")
         == "1.2.4-alpha.1+build.1"
@@ -67,8 +60,7 @@
 def test_bump_string_semver_rejects_leading_zeros(version: str) -> None:
     """SemVer parsing rejects numeric components with leading zeros."""
 
-<<<<<<< HEAD
-=======
+
 
     with pytest.raises(ValueError):
         bump_string(version, "patch", scheme="semver")
@@ -80,7 +72,6 @@
     assert bump_string("1.2.3rc1+local.1", "patch", scheme="pep440") == "1.2.4"
     assert bump_string("1.2.3rc1+local.1", "minor", scheme="pep440") == "1.3.0"
     assert bump_string("1.2.3rc1+local.1", "major", scheme="pep440") == "2.0.0"
->>>>>>> 901966a1
     assert (
         bump_string("1.2.3rc1+local.1", "patch", scheme="pep440") == "1.2.4rc1+local.1"
     )
@@ -354,8 +345,6 @@
     assert out == expected
 
 
-<<<<<<< HEAD
-=======
 def test_resolve_files_overlapping_patterns_deduped(tmp_path: Path) -> None:
     """Overlapping glob patterns yield unique, sorted results."""
 
@@ -370,8 +359,6 @@
     assert out == [a, b]
 
 
-
->>>>>>> 901966a1
 def test_resolve_files_uses_cache(
     monkeypatch: pytest.MonkeyPatch, tmp_path: Path
 ) -> None:
