from pathlib import Path

import pytest
from tomlkit import dumps as toml_dumps
from tomlkit.exceptions import ParseError

from bumpwright.config import load_config
from bumpwright.versioning import (
    _replace_version,
    _resolve_files,
    _resolve_files_cached,
    apply_bump,
    bump_string,
    find_pyproject,
    read_project_version,
    write_project_version,
)


def test_bump_string():
    assert bump_string("1.2.3", "patch") == "1.2.4"
    assert bump_string("1.2.3", "minor") == "1.3.0"
    assert bump_string("1.2.3", "major") == "2.0.0"


def test_bump_string_semver_prerelease_and_build() -> None:
    """SemVer release bumps clear prerelease and build metadata."""

<<<<<<< HEAD
    assert bump_string("1.2.3-alpha.1+build.1", "patch", scheme="semver") == "1.2.4"
    assert bump_string("1.2.3-alpha.1+build.1", "minor", scheme="semver") == "1.3.0"
    assert bump_string("1.2.3-alpha.1+build.1", "major", scheme="semver") == "2.0.0"
=======
    assert (
        bump_string("1.2.3-alpha.1+build.1", "patch", scheme="semver")
        == "1.2.4-alpha.1+build.1"
    )
>>>>>>> ced87391
    assert bump_string("1.2.3-alpha.1", "pre", scheme="semver") == "1.2.3-alpha.2"
    assert bump_string("1.2.3+build.1", "build", scheme="semver") == "1.2.3+build.2"


@pytest.mark.parametrize("version", ["01.2.3", "1.02.3", "1.2.03"])
def test_bump_string_semver_rejects_leading_zeros(version: str) -> None:
    """SemVer parsing rejects numeric components with leading zeros."""

    with pytest.raises(ValueError):
        bump_string(version, "patch", scheme="semver")


def test_bump_string_pep440_pre_and_local() -> None:
    """PEP 440 release bumps remove prerelease and local identifiers."""

<<<<<<< HEAD
    assert bump_string("1.2.3rc1+local.1", "patch", scheme="pep440") == "1.2.4"
    assert bump_string("1.2.3rc1+local.1", "minor", scheme="pep440") == "1.3.0"
    assert bump_string("1.2.3rc1+local.1", "major", scheme="pep440") == "2.0.0"
=======
    assert (
        bump_string("1.2.3rc1+local.1", "patch", scheme="pep440") == "1.2.4rc1+local.1"
    )
>>>>>>> ced87391
    assert bump_string("1.2.3a1", "pre", scheme="pep440") == "1.2.3a2"
    assert bump_string("1.2.3+local.1", "build", scheme="pep440") == "1.2.3+local.2"


@pytest.mark.parametrize("level", ["", "foo", "majority"])
def test_bump_string_invalid_level(level: str) -> None:
    """Ensure ``bump_string`` rejects unsupported bump levels."""

    with pytest.raises(ValueError):
        bump_string("1.2.3", level)  # type: ignore[arg-type]


@pytest.fixture
def missing_file(tmp_path: Path) -> Path:
    """Return a path to a non-existent ``pyproject.toml`` file."""

    return tmp_path / "pyproject.toml"


@pytest.fixture
def pyproject_missing_version(tmp_path: Path) -> Path:
    """Create a ``pyproject.toml`` lacking the version field."""

    py = tmp_path / "pyproject.toml"
    py.write_text(toml_dumps({"project": {}}))
    return py


@pytest.fixture
def pyproject_malformed(tmp_path: Path) -> Path:
    """Create a malformed ``pyproject.toml`` to trigger parse errors."""

    py = tmp_path / "pyproject.toml"
    py.write_text("::invalid::", encoding="utf-8")
    return py


@pytest.mark.parametrize(
    ("path_fixture", "exc"),
    [
        ("missing_file", FileNotFoundError),
        ("pyproject_missing_version", KeyError),
        ("pyproject_malformed", ParseError),
    ],
)
def test_read_project_version_errors(
    path_fixture: str, exc: type[Exception], request: pytest.FixtureRequest
) -> None:
    """Validate ``read_project_version`` error handling for bad inputs."""

    path = request.getfixturevalue(path_fixture)
    with pytest.raises(exc):
        read_project_version(path)


def test_apply_bump(tmp_path: Path):
    py = tmp_path / "pyproject.toml"
    py.write_text(toml_dumps({"project": {"version": "0.1.0"}}))
    out = apply_bump("minor", py)
    assert out.old == "0.1.0" and out.new == "0.2.0"
    assert read_project_version(py) == "0.2.0"
    assert py in out.files
    assert out.skipped == []


def test_apply_bump_dry_run(tmp_path: Path) -> None:
    py = tmp_path / "pyproject.toml"
    py.write_text(toml_dumps({"project": {"version": "1.2.3"}}))
    out = apply_bump("patch", py, dry_run=True)
    assert out.old == "1.2.3" and out.new == "1.2.4"
    assert read_project_version(py) == "1.2.3"
    assert out.files == []
    assert out.skipped == []


def test_apply_bump_updates_extra_files(tmp_path: Path) -> None:
    py = tmp_path / "pyproject.toml"
    py.write_text(toml_dumps({"project": {"version": "0.1.0"}}))
    setup = tmp_path / "setup.py"
    setup.write_text("version='0.1.0'", encoding="utf-8")
    pkg = tmp_path / "pkg"
    pkg.mkdir()
    init = pkg / "__init__.py"
    init.write_text("__version__ = '0.1.0'", encoding="utf-8")
    ver = pkg / "version.py"
    ver.write_text("VERSION = '0.1.0'", encoding="utf-8")
    _ver = pkg / "_version.py"
    _ver.write_text("version = '0.1.0'", encoding="utf-8")

    out = apply_bump("patch", py)
    assert out.new == "0.1.1"
    assert "version='0.1.1'" in setup.read_text(encoding="utf-8")
    assert "__version__ = '0.1.1'" in init.read_text(encoding="utf-8")
    assert "VERSION = '0.1.1'" in ver.read_text(encoding="utf-8")
    assert "version = '0.1.1'" in _ver.read_text(encoding="utf-8")
    # Out files are sorted for deterministic order.
    assert out.files == [py, init, _ver, ver, setup]
    assert out.skipped == []


def test_apply_bump_ignore_patterns(tmp_path: Path) -> None:
    py = tmp_path / "pyproject.toml"
    py.write_text(toml_dumps({"project": {"version": "1.0.0"}}))
    pkg = tmp_path / "pkg"
    pkg.mkdir()
    init = pkg / "__init__.py"
    init.write_text("__version__ = '1.0.0'", encoding="utf-8")

    out = apply_bump("minor", py, ignore=[str(init)])
    assert "__version__ = '1.0.0'" in init.read_text(encoding="utf-8")
    assert init not in out.files
    assert out.skipped == []


@pytest.mark.parametrize(
    "ignore_dir,file_name",
    [
        ("build/pkg", "__init__.py"),
        ("dist/pkg", "__init__.py"),
        ("project.egg-info", "__init__.py"),
        (".eggs/pkg", "__init__.py"),
        (".venv/pkg", "__init__.py"),
        ("venv/pkg", "__init__.py"),
        (".env/pkg", "__init__.py"),
        ("pkg/__pycache__", "version.py"),
    ],
)
def test_default_version_ignore_patterns(
    tmp_path: Path, ignore_dir: str, file_name: str
) -> None:
    """Version files in ignored directories are skipped by default."""

    py = tmp_path / "pyproject.toml"
    py.write_text(toml_dumps({"project": {"version": "1.0.0"}}))
    pkg = tmp_path / "pkg"
    pkg.mkdir()
    init = pkg / "__init__.py"
    init.write_text("__version__ = '1.0.0'", encoding="utf-8")

    ignore_path = tmp_path / ignore_dir
    ignore_path.mkdir(parents=True)
    ignored_file = ignore_path / file_name
    ignored_file.write_text("__version__ = '1.0.0'", encoding="utf-8")

    cfg = load_config(tmp_path / "bumpwright.toml")
    out = apply_bump("minor", py, paths=cfg.version.paths, ignore=cfg.version.ignore)

    assert "__version__ = '1.1.0'" in init.read_text(encoding="utf-8")
    assert "__version__ = '1.0.0'" in ignored_file.read_text(encoding="utf-8")
    assert ignored_file not in out.files
    assert out.skipped == []


def test_apply_bump_skips_files_without_version(tmp_path: Path) -> None:
    py = tmp_path / "pyproject.toml"
    py.write_text(toml_dumps({"project": {"version": "0.1.0"}}))
    extra = tmp_path / "extra.py"
    extra.write_text("print('no version here')", encoding="utf-8")

    out = apply_bump("patch", py, paths=[str(extra)], ignore=[])

    assert extra not in out.files
    assert extra in out.skipped
    assert extra.read_text(encoding="utf-8") == "print('no version here')"


def test_replace_version_returns_false_when_unmodified(tmp_path: Path) -> None:
    target = tmp_path / "module.py"
    target.write_text("print('hello')", encoding="utf-8")

    assert not _replace_version(target, "0.1.0", "0.2.0")
    assert target.read_text(encoding="utf-8") == "print('hello')"


def test_apply_bump_respects_scheme(
    tmp_path: Path, monkeypatch: pytest.MonkeyPatch
) -> None:
    """Use configured version scheme when bumping."""

    (tmp_path / "bumpwright.toml").write_text("[version]\nscheme='pep440'\n")
    py = tmp_path / "pyproject.toml"
    py.write_text(toml_dumps({"project": {"version": "1!1.0.0"}}))
    monkeypatch.chdir(tmp_path)
    out = apply_bump("patch", py)
    assert out.new == "1!1.0.1"
    assert out.skipped == []


def test_apply_bump_invalid_scheme(
    tmp_path: Path, monkeypatch: pytest.MonkeyPatch
) -> None:
    """Invalid version schemes raise clear errors."""

    (tmp_path / "bumpwright.toml").write_text("[version]\nscheme='unknown'\n")
    py = tmp_path / "pyproject.toml"
    py.write_text(toml_dumps({"project": {"version": "0.1.0"}}))
    monkeypatch.chdir(tmp_path)
    with pytest.raises(ValueError, match="Unknown version scheme"):
        apply_bump("patch", py)


def test_resolve_files_nested_dirs_sorted(tmp_path: Path) -> None:
    """Resolve nested patterns and ensure results are deterministically ordered."""

    pkg = tmp_path / "pkg"
    sub = pkg / "sub"
    sub.mkdir(parents=True)

    # Create files in non-sorted order to verify output sorting.
    paths = [
        pkg / "b.txt",
        pkg / "a.txt",
        sub / "d.txt",
        sub / "c.txt",
    ]
    for path in paths:
        path.write_text("", encoding="utf-8")

    out = _resolve_files(["pkg/**/*.txt"], [], tmp_path)
    expected = [
        pkg / "a.txt",
        pkg / "b.txt",
        sub / "c.txt",
        sub / "d.txt",
    ]
    assert out == expected


def test_resolve_files_absolute_paths_and_ignore_patterns(tmp_path: Path) -> None:
    """Handle absolute patterns and exclusion rules in file resolution."""

    base = tmp_path
    abs_file = base / "abs.py"
    abs_file.write_text("", encoding="utf-8")

    ignore_abs = base / "ignore_abs.py"
    ignore_abs.write_text("", encoding="utf-8")

    pkg = base / "pkg"
    pkg.mkdir()
    keep_rel = pkg / "keep.py"
    keep_rel.write_text("", encoding="utf-8")
    ignore_rel = pkg / "ignore_rel.py"
    ignore_rel.write_text("", encoding="utf-8")

    patterns = [str(abs_file), str(ignore_abs), "pkg/*.py"]
    ignore = [str(ignore_abs), "pkg/ignore_rel.py"]
    out = _resolve_files(patterns, ignore, base)
    expected = [abs_file, keep_rel]
    assert out == expected


<<<<<<< HEAD
=======
def test_resolve_files_overlapping_patterns_deduped(tmp_path: Path) -> None:
    """Overlapping glob patterns yield unique, sorted results."""

    a = tmp_path / "a.txt"
    b = tmp_path / "b.txt"
    a.write_text("", encoding="utf-8")
    b.write_text("", encoding="utf-8")

    patterns = ["*.txt", "a.*", "b.*"]
    out = _resolve_files(patterns, [], tmp_path)

    assert out == [a, b]



>>>>>>> ced87391
def test_resolve_files_uses_cache(
    monkeypatch: pytest.MonkeyPatch, tmp_path: Path
) -> None:
    """Ensure repeated resolution reuses cached results."""

    (tmp_path / "a.txt").write_text("1", encoding="utf-8")
    (tmp_path / "b.txt").write_text("2", encoding="utf-8")
    _resolve_files_cached.cache_clear()
    calls = {"count": 0}
    from bumpwright.versioning import glob as glob_orig  # noqa: PLC0415

    def fake_glob(pattern: str, recursive: bool = True) -> list[str]:
        calls["count"] += 1
        return glob_orig(pattern, recursive=recursive)

    monkeypatch.setattr("bumpwright.versioning.glob", fake_glob)
    _resolve_files(["*.txt"], [], tmp_path)
    _resolve_files(["*.txt"], [], tmp_path)
    assert calls["count"] == 1


def test_apply_bump_clears_resolve_cache(
    monkeypatch: pytest.MonkeyPatch, tmp_path: Path
) -> None:
    """Verify custom patterns trigger cache invalidation."""

    py = tmp_path / "pyproject.toml"
    py.write_text(toml_dumps({"project": {"version": "0.1.0"}}))
    cfg = tmp_path / "extra.cfg"
    cfg.write_text("version = '0.1.0'", encoding="utf-8")

    calls = {"count": 0}
    from bumpwright.versioning import glob as glob_orig  # noqa: PLC0415

    def fake_glob(pattern: str, recursive: bool = True) -> list[str]:
        calls["count"] += 1
        return glob_orig(pattern, recursive=recursive)

    monkeypatch.setattr("bumpwright.versioning.glob", fake_glob)
    apply_bump("patch", py, paths=["*.cfg"])
    apply_bump("patch", py, paths=["*.cfg"])
    assert calls["count"] == 1


def test_find_pyproject(tmp_path: Path) -> None:
    """Locate the nearest ``pyproject.toml`` when present."""

    root = tmp_path / "proj"
    root.mkdir()
    py = root / "pyproject.toml"
    py.write_text(toml_dumps({"project": {"version": "0.1.0"}}))
    sub = root / "pkg"
    sub.mkdir()
    assert find_pyproject(sub) == py


def test_find_pyproject_missing(tmp_path: Path) -> None:
    """Return ``None`` when no ``pyproject.toml`` is found."""

    assert find_pyproject(tmp_path / "missing") is None


def test_write_project_version(tmp_path: Path) -> None:
    """Update the project version in ``pyproject.toml``."""

    py = tmp_path / "pyproject.toml"
    py.write_text(toml_dumps({"project": {"version": "0.1.0"}}))
    write_project_version("0.2.0", py)
    assert read_project_version(py) == "0.2.0"


def test_write_project_version_missing_project(tmp_path: Path) -> None:
    """Raise ``KeyError`` when the ``[project]`` table is absent."""

    py = tmp_path / "pyproject.toml"
    py.write_text(toml_dumps({}))
    with pytest.raises(KeyError):
        write_project_version("0.1.0", py)<|MERGE_RESOLUTION|>--- conflicted
+++ resolved
@@ -26,16 +26,13 @@
 def test_bump_string_semver_prerelease_and_build() -> None:
     """SemVer release bumps clear prerelease and build metadata."""
 
-<<<<<<< HEAD
     assert bump_string("1.2.3-alpha.1+build.1", "patch", scheme="semver") == "1.2.4"
     assert bump_string("1.2.3-alpha.1+build.1", "minor", scheme="semver") == "1.3.0"
     assert bump_string("1.2.3-alpha.1+build.1", "major", scheme="semver") == "2.0.0"
-=======
     assert (
         bump_string("1.2.3-alpha.1+build.1", "patch", scheme="semver")
         == "1.2.4-alpha.1+build.1"
     )
->>>>>>> ced87391
     assert bump_string("1.2.3-alpha.1", "pre", scheme="semver") == "1.2.3-alpha.2"
     assert bump_string("1.2.3+build.1", "build", scheme="semver") == "1.2.3+build.2"
 
@@ -51,15 +48,12 @@
 def test_bump_string_pep440_pre_and_local() -> None:
     """PEP 440 release bumps remove prerelease and local identifiers."""
 
-<<<<<<< HEAD
     assert bump_string("1.2.3rc1+local.1", "patch", scheme="pep440") == "1.2.4"
     assert bump_string("1.2.3rc1+local.1", "minor", scheme="pep440") == "1.3.0"
     assert bump_string("1.2.3rc1+local.1", "major", scheme="pep440") == "2.0.0"
-=======
     assert (
         bump_string("1.2.3rc1+local.1", "patch", scheme="pep440") == "1.2.4rc1+local.1"
     )
->>>>>>> ced87391
     assert bump_string("1.2.3a1", "pre", scheme="pep440") == "1.2.3a2"
     assert bump_string("1.2.3+local.1", "build", scheme="pep440") == "1.2.3+local.2"
 
@@ -312,8 +306,6 @@
     assert out == expected
 
 
-<<<<<<< HEAD
-=======
 def test_resolve_files_overlapping_patterns_deduped(tmp_path: Path) -> None:
     """Overlapping glob patterns yield unique, sorted results."""
 
@@ -329,7 +321,6 @@
 
 
 
->>>>>>> ced87391
 def test_resolve_files_uses_cache(
     monkeypatch: pytest.MonkeyPatch, tmp_path: Path
 ) -> None:
