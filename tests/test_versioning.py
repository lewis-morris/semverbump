from pathlib import Path

import pytest
from tomlkit import dumps as toml_dumps
from tomlkit.exceptions import ParseError

from bumpwright.config import load_config
from bumpwright.versioning import (
    _replace_version,
    _resolve_files,
    _resolve_files_cached,
    apply_bump,
    bump_string,
    find_pyproject,
    read_project_version,
    write_project_version,
)


def test_bump_string():
    assert bump_string("1.2.3", "patch") == "1.2.4"
    assert bump_string("1.2.3", "minor") == "1.3.0"
    assert bump_string("1.2.3", "major") == "2.0.0"


def test_bump_string_semver_prerelease_and_build() -> None:
    """SemVer bumps preserve and increment prerelease and build metadata."""

    assert (
        bump_string("1.2.3-alpha.1+build.1", "patch", scheme="semver")
        == "1.2.4-alpha.1+build.1"
    )
    assert bump_string("1.2.3-alpha.1", "pre", scheme="semver") == "1.2.3-alpha.2"
    assert bump_string("1.2.3+build.1", "build", scheme="semver") == "1.2.3+build.2"


@pytest.mark.parametrize("version", ["01.2.3", "1.02.3", "1.2.03"])
def test_bump_string_semver_rejects_leading_zeros(version: str) -> None:
    """SemVer parsing rejects numeric components with leading zeros."""

    with pytest.raises(ValueError):
        bump_string(version, "patch", scheme="semver")


def test_bump_string_pep440_pre_and_local() -> None:
    """PEP 440 bumps handle prerelease and local segments."""

    assert (
        bump_string("1.2.3rc1+local.1", "patch", scheme="pep440") == "1.2.4rc1+local.1"
    )
    assert bump_string("1.2.3a1", "pre", scheme="pep440") == "1.2.3a2"
    assert bump_string("1.2.3+local.1", "build", scheme="pep440") == "1.2.3+local.2"


@pytest.mark.parametrize("level", ["", "foo", "majority"])
def test_bump_string_invalid_level(level: str) -> None:
    """Ensure ``bump_string`` rejects unsupported bump levels."""

    with pytest.raises(ValueError):
        bump_string("1.2.3", level)  # type: ignore[arg-type]


@pytest.fixture
def missing_file(tmp_path: Path) -> Path:
    """Return a path to a non-existent ``pyproject.toml`` file."""

    return tmp_path / "pyproject.toml"


@pytest.fixture
def pyproject_missing_version(tmp_path: Path) -> Path:
    """Create a ``pyproject.toml`` lacking the version field."""

    py = tmp_path / "pyproject.toml"
    py.write_text(toml_dumps({"project": {}}))
    return py


@pytest.fixture
def pyproject_malformed(tmp_path: Path) -> Path:
    """Create a malformed ``pyproject.toml`` to trigger parse errors."""

    py = tmp_path / "pyproject.toml"
    py.write_text("::invalid::", encoding="utf-8")
    return py


@pytest.mark.parametrize(
    ("path_fixture", "exc"),
    [
        ("missing_file", FileNotFoundError),
        ("pyproject_missing_version", KeyError),
        ("pyproject_malformed", ParseError),
    ],
)
def test_read_project_version_errors(
    path_fixture: str, exc: type[Exception], request: pytest.FixtureRequest
) -> None:
    """Validate ``read_project_version`` error handling for bad inputs."""

    path = request.getfixturevalue(path_fixture)
    with pytest.raises(exc):
        read_project_version(path)


def test_apply_bump(tmp_path: Path):
    py = tmp_path / "pyproject.toml"
    py.write_text(toml_dumps({"project": {"version": "0.1.0"}}))
    out = apply_bump("minor", py)
    assert out.old == "0.1.0" and out.new == "0.2.0"
    assert read_project_version(py) == "0.2.0"
    assert py in out.files
    assert out.skipped == []


def test_apply_bump_dry_run(tmp_path: Path) -> None:
    py = tmp_path / "pyproject.toml"
    py.write_text(toml_dumps({"project": {"version": "1.2.3"}}))
    out = apply_bump("patch", py, dry_run=True)
    assert out.old == "1.2.3" and out.new == "1.2.4"
    assert read_project_version(py) == "1.2.3"
    assert out.files == []
    assert out.skipped == []


def test_apply_bump_updates_extra_files(tmp_path: Path) -> None:
    py = tmp_path / "pyproject.toml"
    py.write_text(toml_dumps({"project": {"version": "0.1.0"}}))
    setup = tmp_path / "setup.py"
    setup.write_text("version='0.1.0'", encoding="utf-8")
    pkg = tmp_path / "pkg"
    pkg.mkdir()
    init = pkg / "__init__.py"
    init.write_text("__version__ = '0.1.0'", encoding="utf-8")
    ver = pkg / "version.py"
    ver.write_text("VERSION = '0.1.0'", encoding="utf-8")
    _ver = pkg / "_version.py"
    _ver.write_text("version = '0.1.0'", encoding="utf-8")

    out = apply_bump("patch", py)
    assert out.new == "0.1.1"
    assert "version='0.1.1'" in setup.read_text(encoding="utf-8")
    assert "__version__ = '0.1.1'" in init.read_text(encoding="utf-8")
    assert "VERSION = '0.1.1'" in ver.read_text(encoding="utf-8")
    assert "version = '0.1.1'" in _ver.read_text(encoding="utf-8")
    # Out files are sorted for deterministic order.
    assert out.files == [py, init, _ver, ver, setup]
    assert out.skipped == []


def test_apply_bump_ignore_patterns(tmp_path: Path) -> None:
    py = tmp_path / "pyproject.toml"
    py.write_text(toml_dumps({"project": {"version": "1.0.0"}}))
    pkg = tmp_path / "pkg"
    pkg.mkdir()
    init = pkg / "__init__.py"
    init.write_text("__version__ = '1.0.0'", encoding="utf-8")

    out = apply_bump("minor", py, ignore=[str(init)])
    assert "__version__ = '1.0.0'" in init.read_text(encoding="utf-8")
    assert init not in out.files
    assert out.skipped == []


@pytest.mark.parametrize(
    "ignore_dir,file_name",
    [
        ("build/pkg", "__init__.py"),
        ("dist/pkg", "__init__.py"),
        ("project.egg-info", "__init__.py"),
        (".eggs/pkg", "__init__.py"),
        (".venv/pkg", "__init__.py"),
        ("venv/pkg", "__init__.py"),
        (".env/pkg", "__init__.py"),
        ("pkg/__pycache__", "version.py"),
    ],
)
def test_default_version_ignore_patterns(
    tmp_path: Path, ignore_dir: str, file_name: str
) -> None:
    """Version files in ignored directories are skipped by default."""

    py = tmp_path / "pyproject.toml"
    py.write_text(toml_dumps({"project": {"version": "1.0.0"}}))
    pkg = tmp_path / "pkg"
    pkg.mkdir()
    init = pkg / "__init__.py"
    init.write_text("__version__ = '1.0.0'", encoding="utf-8")

    ignore_path = tmp_path / ignore_dir
    ignore_path.mkdir(parents=True)
    ignored_file = ignore_path / file_name
    ignored_file.write_text("__version__ = '1.0.0'", encoding="utf-8")

    cfg = load_config(tmp_path / "bumpwright.toml")
    out = apply_bump("minor", py, paths=cfg.version.paths, ignore=cfg.version.ignore)

    assert "__version__ = '1.1.0'" in init.read_text(encoding="utf-8")
    assert "__version__ = '1.0.0'" in ignored_file.read_text(encoding="utf-8")
    assert ignored_file not in out.files
    assert out.skipped == []


def test_apply_bump_skips_files_without_version(tmp_path: Path) -> None:
    py = tmp_path / "pyproject.toml"
    py.write_text(toml_dumps({"project": {"version": "0.1.0"}}))
    extra = tmp_path / "extra.py"
    extra.write_text("print('no version here')", encoding="utf-8")

    out = apply_bump("patch", py, paths=[str(extra)], ignore=[])

    assert extra not in out.files
    assert extra in out.skipped
    assert extra.read_text(encoding="utf-8") == "print('no version here')"


def test_replace_version_returns_false_when_unmodified(tmp_path: Path) -> None:
    target = tmp_path / "module.py"
    target.write_text("print('hello')", encoding="utf-8")

    assert not _replace_version(target, "0.1.0", "0.2.0")
    assert target.read_text(encoding="utf-8") == "print('hello')"


def test_apply_bump_respects_scheme(
    tmp_path: Path, monkeypatch: pytest.MonkeyPatch
) -> None:
    """Use configured version scheme when bumping."""

    (tmp_path / "bumpwright.toml").write_text("[version]\nscheme='pep440'\n")
    py = tmp_path / "pyproject.toml"
    py.write_text(toml_dumps({"project": {"version": "1!1.0.0"}}))
    monkeypatch.chdir(tmp_path)
    out = apply_bump("patch", py)
    assert out.new == "1!1.0.1"
    assert out.skipped == []


def test_apply_bump_invalid_scheme(
    tmp_path: Path, monkeypatch: pytest.MonkeyPatch
) -> None:
    """Invalid version schemes raise clear errors."""

    (tmp_path / "bumpwright.toml").write_text("[version]\nscheme='unknown'\n")
    py = tmp_path / "pyproject.toml"
    py.write_text(toml_dumps({"project": {"version": "0.1.0"}}))
    monkeypatch.chdir(tmp_path)
    with pytest.raises(ValueError, match="Unknown version scheme"):
        apply_bump("patch", py)


def test_resolve_files_nested_dirs_sorted(tmp_path: Path) -> None:
    """Resolve nested patterns and ensure results are deterministically ordered."""

    pkg = tmp_path / "pkg"
    sub = pkg / "sub"
    sub.mkdir(parents=True)

    # Create files in non-sorted order to verify output sorting.
    paths = [
        pkg / "b.txt",
        pkg / "a.txt",
        sub / "d.txt",
        sub / "c.txt",
    ]
    for path in paths:
        path.write_text("", encoding="utf-8")

    out = _resolve_files(["pkg/**/*.txt"], [], tmp_path)
    expected = [
        pkg / "a.txt",
        pkg / "b.txt",
        sub / "c.txt",
        sub / "d.txt",
    ]
    assert out == expected


def test_resolve_files_absolute_paths_and_ignore_patterns(tmp_path: Path) -> None:
    """Handle absolute patterns and exclusion rules in file resolution."""

    base = tmp_path
    abs_file = base / "abs.py"
    abs_file.write_text("", encoding="utf-8")

    ignore_abs = base / "ignore_abs.py"
    ignore_abs.write_text("", encoding="utf-8")

    pkg = base / "pkg"
    pkg.mkdir()
    keep_rel = pkg / "keep.py"
    keep_rel.write_text("", encoding="utf-8")
    ignore_rel = pkg / "ignore_rel.py"
    ignore_rel.write_text("", encoding="utf-8")

    patterns = [str(abs_file), str(ignore_abs), "pkg/*.py"]
    ignore = [str(ignore_abs), "pkg/ignore_rel.py"]
    out = _resolve_files(patterns, ignore, base)
    expected = [abs_file, keep_rel]
    assert out == expected


<<<<<<< HEAD
=======
def test_resolve_files_overlapping_patterns_deduped(tmp_path: Path) -> None:
    """Overlapping glob patterns yield unique, sorted results."""

    a = tmp_path / "a.txt"
    b = tmp_path / "b.txt"
    a.write_text("", encoding="utf-8")
    b.write_text("", encoding="utf-8")

    patterns = ["*.txt", "a.*", "b.*"]
    out = _resolve_files(patterns, [], tmp_path)

    assert out == [a, b]


>>>>>>> 25f8754c
def test_resolve_files_uses_cache(
    monkeypatch: pytest.MonkeyPatch, tmp_path: Path
) -> None:
    """Ensure repeated resolution reuses cached results."""

    (tmp_path / "a.txt").write_text("1", encoding="utf-8")
    (tmp_path / "b.txt").write_text("2", encoding="utf-8")
    _resolve_files_cached.cache_clear()
    calls = {"count": 0}
    from bumpwright.versioning import glob as glob_orig  # noqa: PLC0415

    def fake_glob(pattern: str, recursive: bool = True) -> list[str]:
        calls["count"] += 1
        return glob_orig(pattern, recursive=recursive)

    monkeypatch.setattr("bumpwright.versioning.glob", fake_glob)
    _resolve_files(["*.txt"], [], tmp_path)
    _resolve_files(["*.txt"], [], tmp_path)
    assert calls["count"] == 1


def test_apply_bump_clears_resolve_cache(
    monkeypatch: pytest.MonkeyPatch, tmp_path: Path
) -> None:
    """Verify custom patterns trigger cache invalidation."""

    py = tmp_path / "pyproject.toml"
    py.write_text(toml_dumps({"project": {"version": "0.1.0"}}))
    cfg = tmp_path / "extra.cfg"
    cfg.write_text("version = '0.1.0'", encoding="utf-8")

    calls = {"count": 0}
    from bumpwright.versioning import glob as glob_orig  # noqa: PLC0415

    def fake_glob(pattern: str, recursive: bool = True) -> list[str]:
        calls["count"] += 1
        return glob_orig(pattern, recursive=recursive)

    monkeypatch.setattr("bumpwright.versioning.glob", fake_glob)
    apply_bump("patch", py, paths=["*.cfg"])
    apply_bump("patch", py, paths=["*.cfg"])
    assert calls["count"] == 1


def test_find_pyproject(tmp_path: Path) -> None:
    """Locate the nearest ``pyproject.toml`` when present."""

    root = tmp_path / "proj"
    root.mkdir()
    py = root / "pyproject.toml"
    py.write_text(toml_dumps({"project": {"version": "0.1.0"}}))
    sub = root / "pkg"
    sub.mkdir()
    assert find_pyproject(sub) == py


def test_find_pyproject_missing(tmp_path: Path) -> None:
    """Return ``None`` when no ``pyproject.toml`` is found."""

    assert find_pyproject(tmp_path / "missing") is None


def test_write_project_version(tmp_path: Path) -> None:
    """Update the project version in ``pyproject.toml``."""

    py = tmp_path / "pyproject.toml"
    py.write_text(toml_dumps({"project": {"version": "0.1.0"}}))
    write_project_version("0.2.0", py)
    assert read_project_version(py) == "0.2.0"


def test_write_project_version_missing_project(tmp_path: Path) -> None:
    """Raise ``KeyError`` when the ``[project]`` table is absent."""

    py = tmp_path / "pyproject.toml"
    py.write_text(toml_dumps({}))
    with pytest.raises(KeyError):
        write_project_version("0.1.0", py)<|MERGE_RESOLUTION|>--- conflicted
+++ resolved
@@ -300,8 +300,6 @@
     assert out == expected
 
 
-<<<<<<< HEAD
-=======
 def test_resolve_files_overlapping_patterns_deduped(tmp_path: Path) -> None:
     """Overlapping glob patterns yield unique, sorted results."""
 
@@ -316,7 +314,7 @@
     assert out == [a, b]
 
 
->>>>>>> 25f8754c
+
 def test_resolve_files_uses_cache(
     monkeypatch: pytest.MonkeyPatch, tmp_path: Path
 ) -> None:
