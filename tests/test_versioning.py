from pathlib import Path

import pytest
from tomlkit import dumps as toml_dumps
from tomlkit.exceptions import ParseError

from bumpwright import versioning
from bumpwright.config import load_config
from bumpwright.versioning import (
    _replace_version,
    _resolve_files,
    _resolve_files_cached,
    apply_bump,
    bump_string,
    find_pyproject,
    read_project_version,
    write_project_version,
)


def test_bump_string():
    assert bump_string("1.2.3", "patch") == "1.2.4"
    assert bump_string("1.2.3", "minor") == "1.3.0"
    assert bump_string("1.2.3", "major") == "2.0.0"


def test_bump_string_uses_cached_config(monkeypatch: pytest.MonkeyPatch) -> None:
    """Repeated calls reuse cached configuration."""

    versioning._DEFAULT_CFG = None
    calls = {"count": 0}

    def fake_load_config(path: str = "bumpwright.toml"):
        calls["count"] += 1
        return load_config(path)

    monkeypatch.setattr(versioning, "load_config", fake_load_config)
    assert versioning.bump_string("1.0.0", "patch") == "1.0.1"
    assert versioning.bump_string("1.0.1", "patch") == "1.0.2"
    assert calls["count"] == 1
    versioning._DEFAULT_CFG = None


def test_bump_string_semver_prerelease_and_build() -> None:
<<<<<<< HEAD
    """SemVer bumps preserve and increment prerelease and build metadata."""

=======
    """SemVer release bumps clear prerelease and build metadata."""

    assert bump_string("1.2.3-alpha.1+build.1", "patch", scheme="semver") == "1.2.4"
    assert bump_string("1.2.3-alpha.1+build.1", "minor", scheme="semver") == "1.3.0"
    assert bump_string("1.2.3-alpha.1+build.1", "major", scheme="semver") == "2.0.0"
>>>>>>> e80ab597
    assert (
        bump_string("1.2.3-alpha.1+build.1", "patch", scheme="semver")
        == "1.2.4-alpha.1+build.1"
    )
    assert bump_string("1.2.3-alpha.1", "pre", scheme="semver") == "1.2.3-alpha.2"
    assert bump_string("1.2.3+build.1", "build", scheme="semver") == "1.2.3+build.2"


@pytest.mark.parametrize("version", ["01.2.3", "1.02.3", "1.2.03"])
def test_bump_string_semver_rejects_leading_zeros(version: str) -> None:
    """SemVer parsing rejects numeric components with leading zeros."""

<<<<<<< HEAD
=======
    with pytest.raises(ValueError):
        bump_string(version, "patch", scheme="semver")


def test_bump_string_pep440_pre_and_local() -> None:
    """PEP 440 release bumps remove prerelease and local identifiers."""

    assert bump_string("1.2.3rc1+local.1", "patch", scheme="pep440") == "1.2.4"
    assert bump_string("1.2.3rc1+local.1", "minor", scheme="pep440") == "1.3.0"
    assert bump_string("1.2.3rc1+local.1", "major", scheme="pep440") == "2.0.0"
>>>>>>> e80ab597
    assert (
        bump_string("1.2.3rc1+local.1", "patch", scheme="pep440") == "1.2.4rc1+local.1"
    )
    assert bump_string("1.2.3a1", "pre", scheme="pep440") == "1.2.3a2"
    assert bump_string("1.2.3+local.1", "build", scheme="pep440") == "1.2.3+local.2"


@pytest.mark.parametrize("level", ["", "foo", "majority"])
def test_bump_string_invalid_level(level: str) -> None:
    """Ensure ``bump_string`` rejects unsupported bump levels."""

    with pytest.raises(ValueError):
        bump_string("1.2.3", level)  # type: ignore[arg-type]


@pytest.fixture
def missing_file(tmp_path: Path) -> Path:
    """Return a path to a non-existent ``pyproject.toml`` file."""

    return tmp_path / "pyproject.toml"


@pytest.fixture
def pyproject_missing_version(tmp_path: Path) -> Path:
    """Create a ``pyproject.toml`` lacking the version field."""

    py = tmp_path / "pyproject.toml"
    py.write_text(toml_dumps({"project": {}}))
    return py


@pytest.fixture
def pyproject_malformed(tmp_path: Path) -> Path:
    """Create a malformed ``pyproject.toml`` to trigger parse errors."""

    py = tmp_path / "pyproject.toml"
    py.write_text("::invalid::", encoding="utf-8")
    return py


@pytest.mark.parametrize(
    ("path_fixture", "exc"),
    [
        ("missing_file", FileNotFoundError),
        ("pyproject_missing_version", KeyError),
        ("pyproject_malformed", ParseError),
    ],
)
def test_read_project_version_errors(
    path_fixture: str, exc: type[Exception], request: pytest.FixtureRequest
) -> None:
    """Validate ``read_project_version`` error handling for bad inputs."""

    path = request.getfixturevalue(path_fixture)
    with pytest.raises(exc):
        read_project_version(path)


def test_apply_bump(tmp_path: Path):
    py = tmp_path / "pyproject.toml"
    py.write_text(toml_dumps({"project": {"version": "0.1.0"}}))
    out = apply_bump("minor", py)
    assert out.old == "0.1.0" and out.new == "0.2.0"
    assert read_project_version(py) == "0.2.0"
    assert py in out.files
    assert out.skipped == []


def test_apply_bump_dry_run(tmp_path: Path) -> None:
    py = tmp_path / "pyproject.toml"
    py.write_text(toml_dumps({"project": {"version": "1.2.3"}}))
    out = apply_bump("patch", py, dry_run=True)
    assert out.old == "1.2.3" and out.new == "1.2.4"
    assert read_project_version(py) == "1.2.3"
    assert out.files == []
    assert out.skipped == []


def test_apply_bump_updates_extra_files(tmp_path: Path) -> None:
    py = tmp_path / "pyproject.toml"
    py.write_text(toml_dumps({"project": {"version": "0.1.0"}}))
    setup = tmp_path / "setup.py"
    setup.write_text("version='0.1.0'", encoding="utf-8")
    pkg = tmp_path / "pkg"
    pkg.mkdir()
    init = pkg / "__init__.py"
    init.write_text("__version__ = '0.1.0'", encoding="utf-8")
    ver = pkg / "version.py"
    ver.write_text("VERSION = '0.1.0'", encoding="utf-8")
    _ver = pkg / "_version.py"
    _ver.write_text("version = '0.1.0'", encoding="utf-8")

    out = apply_bump("patch", py)
    assert out.new == "0.1.1"
    assert "version='0.1.1'" in setup.read_text(encoding="utf-8")
    assert "__version__ = '0.1.1'" in init.read_text(encoding="utf-8")
    assert "VERSION = '0.1.1'" in ver.read_text(encoding="utf-8")
    assert "version = '0.1.1'" in _ver.read_text(encoding="utf-8")
    # Out files are sorted for deterministic order.
    assert out.files == [py, init, _ver, ver, setup]
    assert out.skipped == []


def test_apply_bump_ignore_patterns(tmp_path: Path) -> None:
    py = tmp_path / "pyproject.toml"
    py.write_text(toml_dumps({"project": {"version": "1.0.0"}}))
    pkg = tmp_path / "pkg"
    pkg.mkdir()
    init = pkg / "__init__.py"
    init.write_text("__version__ = '1.0.0'", encoding="utf-8")

    out = apply_bump("minor", py, ignore=[str(init)])
    assert "__version__ = '1.0.0'" in init.read_text(encoding="utf-8")
    assert init not in out.files
    assert out.skipped == []


@pytest.mark.parametrize(
    "ignore_dir,file_name",
    [
        ("build/pkg", "__init__.py"),
        ("dist/pkg", "__init__.py"),
        ("project.egg-info", "__init__.py"),
        (".eggs/pkg", "__init__.py"),
        (".venv/pkg", "__init__.py"),
        ("venv/pkg", "__init__.py"),
        (".env/pkg", "__init__.py"),
        ("pkg/__pycache__", "version.py"),
    ],
)
def test_default_version_ignore_patterns(
    tmp_path: Path, ignore_dir: str, file_name: str
) -> None:
    """Version files in ignored directories are skipped by default."""

    py = tmp_path / "pyproject.toml"
    py.write_text(toml_dumps({"project": {"version": "1.0.0"}}))
    pkg = tmp_path / "pkg"
    pkg.mkdir()
    init = pkg / "__init__.py"
    init.write_text("__version__ = '1.0.0'", encoding="utf-8")

    ignore_path = tmp_path / ignore_dir
    ignore_path.mkdir(parents=True)
    ignored_file = ignore_path / file_name
    ignored_file.write_text("__version__ = '1.0.0'", encoding="utf-8")

    cfg = load_config(tmp_path / "bumpwright.toml")
    out = apply_bump("minor", py, paths=cfg.version.paths, ignore=cfg.version.ignore)

    assert "__version__ = '1.1.0'" in init.read_text(encoding="utf-8")
    assert "__version__ = '1.0.0'" in ignored_file.read_text(encoding="utf-8")
    assert ignored_file not in out.files
    assert out.skipped == []


def test_apply_bump_skips_files_without_version(tmp_path: Path) -> None:
    py = tmp_path / "pyproject.toml"
    py.write_text(toml_dumps({"project": {"version": "0.1.0"}}))
    extra = tmp_path / "extra.py"
    extra.write_text("print('no version here')", encoding="utf-8")

    out = apply_bump("patch", py, paths=[str(extra)], ignore=[])

    assert extra not in out.files
    assert extra in out.skipped
    assert extra.read_text(encoding="utf-8") == "print('no version here')"


def test_replace_version_returns_false_when_unmodified(tmp_path: Path) -> None:
    target = tmp_path / "module.py"
    target.write_text("print('hello')", encoding="utf-8")

    assert not _replace_version(target, "0.1.0", "0.2.0")
    assert target.read_text(encoding="utf-8") == "print('hello')"


def test_apply_bump_respects_scheme(
    tmp_path: Path, monkeypatch: pytest.MonkeyPatch
) -> None:
    """Use configured version scheme when bumping."""

    (tmp_path / "bumpwright.toml").write_text("[version]\nscheme='pep440'\n")
    py = tmp_path / "pyproject.toml"
    py.write_text(toml_dumps({"project": {"version": "1!1.0.0"}}))
    monkeypatch.chdir(tmp_path)
    out = apply_bump("patch", py)
    assert out.new == "1!1.0.1"
    assert out.skipped == []


def test_apply_bump_invalid_scheme(
    tmp_path: Path, monkeypatch: pytest.MonkeyPatch
) -> None:
    """Invalid version schemes raise clear errors."""

    (tmp_path / "bumpwright.toml").write_text("[version]\nscheme='unknown'\n")
    py = tmp_path / "pyproject.toml"
    py.write_text(toml_dumps({"project": {"version": "0.1.0"}}))
    monkeypatch.chdir(tmp_path)
    with pytest.raises(ValueError, match="Unknown version scheme"):
        apply_bump("patch", py)


def test_resolve_files_nested_dirs_sorted(tmp_path: Path) -> None:
    """Resolve nested patterns and ensure results are deterministically ordered."""

    pkg = tmp_path / "pkg"
    sub = pkg / "sub"
    sub.mkdir(parents=True)

    # Create files in non-sorted order to verify output sorting.
    paths = [
        pkg / "b.txt",
        pkg / "a.txt",
        sub / "d.txt",
        sub / "c.txt",
    ]
    for path in paths:
        path.write_text("", encoding="utf-8")

    out = _resolve_files(["pkg/**/*.txt"], [], tmp_path)
    expected = [
        pkg / "a.txt",
        pkg / "b.txt",
        sub / "c.txt",
        sub / "d.txt",
    ]
    assert out == expected


def test_resolve_files_absolute_paths_and_ignore_patterns(tmp_path: Path) -> None:
    """Handle absolute patterns and exclusion rules in file resolution."""

    base = tmp_path
    abs_file = base / "abs.py"
    abs_file.write_text("", encoding="utf-8")

    ignore_abs = base / "ignore_abs.py"
    ignore_abs.write_text("", encoding="utf-8")

    pkg = base / "pkg"
    pkg.mkdir()
    keep_rel = pkg / "keep.py"
    keep_rel.write_text("", encoding="utf-8")
    ignore_rel = pkg / "ignore_rel.py"
    ignore_rel.write_text("", encoding="utf-8")

    patterns = [str(abs_file), str(ignore_abs), "pkg/*.py"]
    ignore = [str(ignore_abs), "pkg/ignore_rel.py"]
    out = _resolve_files(patterns, ignore, base)
    expected = [abs_file, keep_rel]
    assert out == expected


<<<<<<< HEAD
=======
def test_resolve_files_overlapping_patterns_deduped(tmp_path: Path) -> None:
    """Overlapping glob patterns yield unique, sorted results."""

    a = tmp_path / "a.txt"
    b = tmp_path / "b.txt"
    a.write_text("", encoding="utf-8")
    b.write_text("", encoding="utf-8")

    patterns = ["*.txt", "a.*", "b.*"]
    out = _resolve_files(patterns, [], tmp_path)

    assert out == [a, b]



>>>>>>> e80ab597
def test_resolve_files_uses_cache(
    monkeypatch: pytest.MonkeyPatch, tmp_path: Path
) -> None:
    """Ensure repeated resolution reuses cached results."""

    (tmp_path / "a.txt").write_text("1", encoding="utf-8")
    (tmp_path / "b.txt").write_text("2", encoding="utf-8")
    _resolve_files_cached.cache_clear()
    calls = {"count": 0}
    from bumpwright.versioning import glob as glob_orig  # noqa: PLC0415

    def fake_glob(pattern: str, recursive: bool = True) -> list[str]:
        calls["count"] += 1
        return glob_orig(pattern, recursive=recursive)

    monkeypatch.setattr("bumpwright.versioning.glob", fake_glob)
    _resolve_files(["*.txt"], [], tmp_path)
    _resolve_files(["*.txt"], [], tmp_path)
    assert calls["count"] == 1


def test_apply_bump_clears_resolve_cache(
    monkeypatch: pytest.MonkeyPatch, tmp_path: Path
) -> None:
    """Verify custom patterns trigger cache invalidation."""

    py = tmp_path / "pyproject.toml"
    py.write_text(toml_dumps({"project": {"version": "0.1.0"}}))
    cfg = tmp_path / "extra.cfg"
    cfg.write_text("version = '0.1.0'", encoding="utf-8")

    calls = {"count": 0}
    from bumpwright.versioning import glob as glob_orig  # noqa: PLC0415

    def fake_glob(pattern: str, recursive: bool = True) -> list[str]:
        calls["count"] += 1
        return glob_orig(pattern, recursive=recursive)

    monkeypatch.setattr("bumpwright.versioning.glob", fake_glob)
    apply_bump("patch", py, paths=["*.cfg"])
    apply_bump("patch", py, paths=["*.cfg"])
    assert calls["count"] == 1


def test_find_pyproject(tmp_path: Path) -> None:
    """Locate the nearest ``pyproject.toml`` when present."""

    root = tmp_path / "proj"
    root.mkdir()
    py = root / "pyproject.toml"
    py.write_text(toml_dumps({"project": {"version": "0.1.0"}}))
    sub = root / "pkg"
    sub.mkdir()
    assert find_pyproject(sub) == py


def test_find_pyproject_missing(tmp_path: Path) -> None:
    """Return ``None`` when no ``pyproject.toml`` is found."""

    assert find_pyproject(tmp_path / "missing") is None


def test_write_project_version(tmp_path: Path) -> None:
    """Update the project version in ``pyproject.toml``."""

    py = tmp_path / "pyproject.toml"
    py.write_text(toml_dumps({"project": {"version": "0.1.0"}}))
    write_project_version("0.2.0", py)
    assert read_project_version(py) == "0.2.0"


def test_write_project_version_missing_project(tmp_path: Path) -> None:
    """Raise ``KeyError`` when the ``[project]`` table is absent."""

    py = tmp_path / "pyproject.toml"
    py.write_text(toml_dumps({}))
    with pytest.raises(KeyError):
        write_project_version("0.1.0", py)<|MERGE_RESOLUTION|>--- conflicted
+++ resolved
@@ -42,16 +42,12 @@
 
 
 def test_bump_string_semver_prerelease_and_build() -> None:
-<<<<<<< HEAD
     """SemVer bumps preserve and increment prerelease and build metadata."""
 
-=======
-    """SemVer release bumps clear prerelease and build metadata."""
 
     assert bump_string("1.2.3-alpha.1+build.1", "patch", scheme="semver") == "1.2.4"
     assert bump_string("1.2.3-alpha.1+build.1", "minor", scheme="semver") == "1.3.0"
     assert bump_string("1.2.3-alpha.1+build.1", "major", scheme="semver") == "2.0.0"
->>>>>>> e80ab597
     assert (
         bump_string("1.2.3-alpha.1+build.1", "patch", scheme="semver")
         == "1.2.4-alpha.1+build.1"
@@ -64,8 +60,7 @@
 def test_bump_string_semver_rejects_leading_zeros(version: str) -> None:
     """SemVer parsing rejects numeric components with leading zeros."""
 
-<<<<<<< HEAD
-=======
+
     with pytest.raises(ValueError):
         bump_string(version, "patch", scheme="semver")
 
@@ -76,7 +71,6 @@
     assert bump_string("1.2.3rc1+local.1", "patch", scheme="pep440") == "1.2.4"
     assert bump_string("1.2.3rc1+local.1", "minor", scheme="pep440") == "1.3.0"
     assert bump_string("1.2.3rc1+local.1", "major", scheme="pep440") == "2.0.0"
->>>>>>> e80ab597
     assert (
         bump_string("1.2.3rc1+local.1", "patch", scheme="pep440") == "1.2.4rc1+local.1"
     )
@@ -332,8 +326,6 @@
     assert out == expected
 
 
-<<<<<<< HEAD
-=======
 def test_resolve_files_overlapping_patterns_deduped(tmp_path: Path) -> None:
     """Overlapping glob patterns yield unique, sorted results."""
 
@@ -349,7 +341,6 @@
 
 
 
->>>>>>> e80ab597
 def test_resolve_files_uses_cache(
     monkeypatch: pytest.MonkeyPatch, tmp_path: Path
 ) -> None:
