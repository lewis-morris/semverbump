from pathlib import Path

import pytest
from tomlkit import dumps as toml_dumps
from tomlkit.exceptions import ParseError

from bumpwright.versioning import (
    _resolve_files,
<<<<<<< HEAD
=======
    _resolve_files_cached,
>>>>>>> 09703a03
    apply_bump,
    bump_string,
    read_project_version,
)


def test_bump_string():
    assert bump_string("1.2.3", "patch") == "1.2.4"
    assert bump_string("1.2.3", "minor") == "1.3.0"
    assert bump_string("1.2.3", "major") == "2.0.0"


@pytest.mark.parametrize("level", ["", "foo", "majority"])
def test_bump_string_invalid_level(level: str) -> None:
    """Ensure ``bump_string`` rejects unsupported bump levels."""

    with pytest.raises(ValueError):
        bump_string("1.2.3", level)  # type: ignore[arg-type]


@pytest.fixture
def missing_file(tmp_path: Path) -> Path:
    """Return a path to a non-existent ``pyproject.toml`` file."""

    return tmp_path / "pyproject.toml"


@pytest.fixture
def pyproject_missing_version(tmp_path: Path) -> Path:
    """Create a ``pyproject.toml`` lacking the version field."""

    py = tmp_path / "pyproject.toml"
    py.write_text(toml_dumps({"project": {}}))
    return py


@pytest.fixture
def pyproject_malformed(tmp_path: Path) -> Path:
    """Create a malformed ``pyproject.toml`` to trigger parse errors."""

    py = tmp_path / "pyproject.toml"
    py.write_text("::invalid::", encoding="utf-8")
    return py


@pytest.mark.parametrize(
    ("path_fixture", "exc"),
    [
        ("missing_file", FileNotFoundError),
        ("pyproject_missing_version", KeyError),
        ("pyproject_malformed", ParseError),
    ],
)
def test_read_project_version_errors(path_fixture: str, exc: type[Exception], request: pytest.FixtureRequest) -> None:
    """Validate ``read_project_version`` error handling for bad inputs."""

    path = request.getfixturevalue(path_fixture)
    with pytest.raises(exc):
        read_project_version(path)


def test_apply_bump(tmp_path: Path):
    py = tmp_path / "pyproject.toml"
    py.write_text(toml_dumps({"project": {"version": "0.1.0"}}))
    out = apply_bump("minor", py)
    assert out.old == "0.1.0" and out.new == "0.2.0"
    assert read_project_version(py) == "0.2.0"
    assert py in out.files


def test_apply_bump_dry_run(tmp_path: Path) -> None:
    py = tmp_path / "pyproject.toml"
    py.write_text(toml_dumps({"project": {"version": "1.2.3"}}))
    out = apply_bump("patch", py, dry_run=True)
    assert out.old == "1.2.3" and out.new == "1.2.4"
    assert read_project_version(py) == "1.2.3"
    assert out.files == []


def test_apply_bump_updates_extra_files(tmp_path: Path) -> None:
    py = tmp_path / "pyproject.toml"
    py.write_text(toml_dumps({"project": {"version": "0.1.0"}}))
    setup = tmp_path / "setup.py"
    setup.write_text("version='0.1.0'", encoding="utf-8")
    pkg = tmp_path / "pkg"
    pkg.mkdir()
    init = pkg / "__init__.py"
    init.write_text("__version__ = '0.1.0'", encoding="utf-8")
    ver = pkg / "version.py"
    ver.write_text("VERSION = '0.1.0'", encoding="utf-8")
    _ver = pkg / "_version.py"
    _ver.write_text("version = '0.1.0'", encoding="utf-8")

    out = apply_bump("patch", py)
    assert out.new == "0.1.1"
    assert "version='0.1.1'" in setup.read_text(encoding="utf-8")
    assert "__version__ = '0.1.1'" in init.read_text(encoding="utf-8")
    assert "VERSION = '0.1.1'" in ver.read_text(encoding="utf-8")
    assert "version = '0.1.1'" in _ver.read_text(encoding="utf-8")
    # Out files are sorted for deterministic order.
    assert out.files == [py, init, _ver, ver, setup]


def test_apply_bump_ignore_patterns(tmp_path: Path) -> None:
    py = tmp_path / "pyproject.toml"
    py.write_text(toml_dumps({"project": {"version": "1.0.0"}}))
    pkg = tmp_path / "pkg"
    pkg.mkdir()
    init = pkg / "__init__.py"
    init.write_text("__version__ = '1.0.0'", encoding="utf-8")

    out = apply_bump("minor", py, ignore=[str(init)])
    assert "__version__ = '1.0.0'" in init.read_text(encoding="utf-8")
    assert init not in out.files


<<<<<<< HEAD
def test_resolve_files_nested_dirs_sorted(tmp_path: Path) -> None:
    """Resolve nested patterns and ensure results are deterministically ordered."""

    pkg = tmp_path / "pkg"
    sub = pkg / "sub"
    sub.mkdir(parents=True)

    # Create files in non-sorted order to verify output sorting.
    paths = [
        pkg / "b.txt",
        pkg / "a.txt",
        sub / "d.txt",
        sub / "c.txt",
    ]
    for path in paths:
        path.write_text("", encoding="utf-8")

    out = _resolve_files(["pkg/**/*.txt"], [], tmp_path)
    expected = [
        pkg / "a.txt",
        pkg / "b.txt",
        sub / "c.txt",
        sub / "d.txt",
    ]
    assert out == expected


def test_resolve_files_absolute_paths_and_ignore_patterns(tmp_path: Path) -> None:
    """Handle absolute patterns and exclusion rules in file resolution."""

    base = tmp_path
    abs_file = base / "abs.py"
    abs_file.write_text("", encoding="utf-8")

    ignore_abs = base / "ignore_abs.py"
    ignore_abs.write_text("", encoding="utf-8")

    pkg = base / "pkg"
    pkg.mkdir()
    keep_rel = pkg / "keep.py"
    keep_rel.write_text("", encoding="utf-8")
    ignore_rel = pkg / "ignore_rel.py"
    ignore_rel.write_text("", encoding="utf-8")

    patterns = [str(abs_file), str(ignore_abs), "pkg/*.py"]
    ignore = [str(ignore_abs), "pkg/ignore_rel.py"]
    out = _resolve_files(patterns, ignore, base)
    expected = [abs_file, keep_rel]
    assert out == expected
=======
def test_resolve_files_uses_cache(monkeypatch: pytest.MonkeyPatch, tmp_path: Path) -> None:
    """Ensure repeated resolution reuses cached results."""

    (tmp_path / "a.txt").write_text("1", encoding="utf-8")
    (tmp_path / "b.txt").write_text("2", encoding="utf-8")
    _resolve_files_cached.cache_clear()
    calls = {"count": 0}
    from bumpwright.versioning import glob as glob_orig

    def fake_glob(pattern: str, recursive: bool = True) -> list[str]:
        calls["count"] += 1
        return glob_orig(pattern, recursive=recursive)

    monkeypatch.setattr("bumpwright.versioning.glob", fake_glob)
    _resolve_files(["*.txt"], [], tmp_path)
    _resolve_files(["*.txt"], [], tmp_path)
    assert calls["count"] == 1


def test_apply_bump_clears_resolve_cache(monkeypatch: pytest.MonkeyPatch, tmp_path: Path) -> None:
    """Verify custom patterns trigger cache invalidation."""

    py = tmp_path / "pyproject.toml"
    py.write_text(toml_dumps({"project": {"version": "0.1.0"}}))
    cleared = {"flag": False}

    def fake_clear() -> None:
        cleared["flag"] = True

    monkeypatch.setattr(_resolve_files_cached, "cache_clear", fake_clear)
    apply_bump("patch", py, paths=["*.cfg"])
    assert cleared["flag"]
>>>>>>> 09703a03
<|MERGE_RESOLUTION|>--- conflicted
+++ resolved
@@ -6,10 +6,7 @@
 
 from bumpwright.versioning import (
     _resolve_files,
-<<<<<<< HEAD
-=======
     _resolve_files_cached,
->>>>>>> 09703a03
     apply_bump,
     bump_string,
     read_project_version,
@@ -126,7 +123,6 @@
     assert init not in out.files
 
 
-<<<<<<< HEAD
 def test_resolve_files_nested_dirs_sorted(tmp_path: Path) -> None:
     """Resolve nested patterns and ensure results are deterministically ordered."""
 
@@ -176,7 +172,7 @@
     out = _resolve_files(patterns, ignore, base)
     expected = [abs_file, keep_rel]
     assert out == expected
-=======
+
 def test_resolve_files_uses_cache(monkeypatch: pytest.MonkeyPatch, tmp_path: Path) -> None:
     """Ensure repeated resolution reuses cached results."""
 
@@ -208,5 +204,4 @@
 
     monkeypatch.setattr(_resolve_files_cached, "cache_clear", fake_clear)
     apply_bump("patch", py, paths=["*.cfg"])
-    assert cleared["flag"]
->>>>>>> 09703a03
+    assert cleared["flag"]