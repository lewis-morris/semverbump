--- conflicted
+++ resolved
@@ -197,17 +197,12 @@
     assert calls["count"] == 1
 
 
-<<<<<<< HEAD
-def test_apply_bump_reuses_resolve_cache(
-    monkeypatch: pytest.MonkeyPatch, tmp_path: Path
-) -> None:
-    """Ensure repeated bumps avoid redundant globbing."""
-=======
+
 def test_apply_bump_clears_resolve_cache(
     monkeypatch: pytest.MonkeyPatch, tmp_path: Path
 ) -> None:
     """Verify custom patterns trigger cache invalidation."""
->>>>>>> 3fc03bbf
+
 
     py = tmp_path / "pyproject.toml"
     py.write_text(toml_dumps({"project": {"version": "0.1.0"}}))
