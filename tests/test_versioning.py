from pathlib import Path

import pytest
from tomlkit import dumps as toml_dumps
from tomlkit.exceptions import ParseError

from bumpwright.versioning import (
    _replace_version,
    _resolve_files,
    _resolve_files_cached,
    apply_bump,
    bump_string,
    find_pyproject,
    read_project_version,
    write_project_version,
)


def test_bump_string():
    assert bump_string("1.2.3", "patch") == "1.2.4"
    assert bump_string("1.2.3", "minor") == "1.3.0"
    assert bump_string("1.2.3", "major") == "2.0.0"


@pytest.mark.parametrize("level", ["", "foo", "majority"])
def test_bump_string_invalid_level(level: str) -> None:
    """Ensure ``bump_string`` rejects unsupported bump levels."""

    with pytest.raises(ValueError):
        bump_string("1.2.3", level)  # type: ignore[arg-type]


@pytest.fixture
def missing_file(tmp_path: Path) -> Path:
    """Return a path to a non-existent ``pyproject.toml`` file."""

    return tmp_path / "pyproject.toml"


@pytest.fixture
def pyproject_missing_version(tmp_path: Path) -> Path:
    """Create a ``pyproject.toml`` lacking the version field."""

    py = tmp_path / "pyproject.toml"
    py.write_text(toml_dumps({"project": {}}))
    return py


@pytest.fixture
def pyproject_malformed(tmp_path: Path) -> Path:
    """Create a malformed ``pyproject.toml`` to trigger parse errors."""

    py = tmp_path / "pyproject.toml"
    py.write_text("::invalid::", encoding="utf-8")
    return py


@pytest.mark.parametrize(
    ("path_fixture", "exc"),
    [
        ("missing_file", FileNotFoundError),
        ("pyproject_missing_version", KeyError),
        ("pyproject_malformed", ParseError),
    ],
)
def test_read_project_version_errors(path_fixture: str, exc: type[Exception], request: pytest.FixtureRequest) -> None:
    """Validate ``read_project_version`` error handling for bad inputs."""

    path = request.getfixturevalue(path_fixture)
    with pytest.raises(exc):
        read_project_version(path)


def test_apply_bump(tmp_path: Path):
    py = tmp_path / "pyproject.toml"
    py.write_text(toml_dumps({"project": {"version": "0.1.0"}}))
    out = apply_bump("minor", py)
    assert out.old == "0.1.0" and out.new == "0.2.0"
    assert read_project_version(py) == "0.2.0"
    assert py in out.files


def test_apply_bump_dry_run(tmp_path: Path) -> None:
    py = tmp_path / "pyproject.toml"
    py.write_text(toml_dumps({"project": {"version": "1.2.3"}}))
    out = apply_bump("patch", py, dry_run=True)
    assert out.old == "1.2.3" and out.new == "1.2.4"
    assert read_project_version(py) == "1.2.3"
    assert out.files == []


def test_apply_bump_updates_extra_files(tmp_path: Path) -> None:
    py = tmp_path / "pyproject.toml"
    py.write_text(toml_dumps({"project": {"version": "0.1.0"}}))
    setup = tmp_path / "setup.py"
    setup.write_text("version='0.1.0'", encoding="utf-8")
    pkg = tmp_path / "pkg"
    pkg.mkdir()
    init = pkg / "__init__.py"
    init.write_text("__version__ = '0.1.0'", encoding="utf-8")
    ver = pkg / "version.py"
    ver.write_text("VERSION = '0.1.0'", encoding="utf-8")
    _ver = pkg / "_version.py"
    _ver.write_text("version = '0.1.0'", encoding="utf-8")

    out = apply_bump("patch", py)
    assert out.new == "0.1.1"
    assert "version='0.1.1'" in setup.read_text(encoding="utf-8")
    assert "__version__ = '0.1.1'" in init.read_text(encoding="utf-8")
    assert "VERSION = '0.1.1'" in ver.read_text(encoding="utf-8")
    assert "version = '0.1.1'" in _ver.read_text(encoding="utf-8")
    # Out files are sorted for deterministic order.
    assert out.files == [py, init, _ver, ver, setup]


def test_apply_bump_ignore_patterns(tmp_path: Path) -> None:
    py = tmp_path / "pyproject.toml"
    py.write_text(toml_dumps({"project": {"version": "1.0.0"}}))
    pkg = tmp_path / "pkg"
    pkg.mkdir()
    init = pkg / "__init__.py"
    init.write_text("__version__ = '1.0.0'", encoding="utf-8")

    out = apply_bump("minor", py, ignore=[str(init)])
    assert "__version__ = '1.0.0'" in init.read_text(encoding="utf-8")
    assert init not in out.files


<<<<<<< HEAD
def test_apply_bump_skips_files_without_version(tmp_path: Path) -> None:
    py = tmp_path / "pyproject.toml"
    py.write_text(toml_dumps({"project": {"version": "0.1.0"}}))
    extra = tmp_path / "extra.py"
    extra.write_text("print('no version here')", encoding="utf-8")

    out = apply_bump("patch", py, paths=[str(extra)], ignore=[])

    assert extra not in out.files
    assert extra.read_text(encoding="utf-8") == "print('no version here')"


def test_replace_version_returns_false_when_unmodified(tmp_path: Path) -> None:
    target = tmp_path / "module.py"
    target.write_text("print('hello')", encoding="utf-8")

    assert not _replace_version(target, "0.1.0", "0.2.0")
    assert target.read_text(encoding="utf-8") == "print('hello')"
=======
def test_apply_bump_respects_scheme(
    tmp_path: Path, monkeypatch: pytest.MonkeyPatch
) -> None:
    """Use configured version scheme when bumping."""

    (tmp_path / "bumpwright.toml").write_text("[version]\nscheme='pep440'\n")
    py = tmp_path / "pyproject.toml"
    py.write_text(toml_dumps({"project": {"version": "1!1.0.0"}}))
    monkeypatch.chdir(tmp_path)
    out = apply_bump("patch", py)
    assert out.new == "1!1.0.1"


def test_apply_bump_invalid_scheme(
    tmp_path: Path, monkeypatch: pytest.MonkeyPatch
) -> None:
    """Invalid version schemes raise clear errors."""

    (tmp_path / "bumpwright.toml").write_text("[version]\nscheme='unknown'\n")
    py = tmp_path / "pyproject.toml"
    py.write_text(toml_dumps({"project": {"version": "0.1.0"}}))
    monkeypatch.chdir(tmp_path)
    with pytest.raises(ValueError, match="Unknown version scheme"):
        apply_bump("patch", py)
>>>>>>> bfabce70


def test_resolve_files_nested_dirs_sorted(tmp_path: Path) -> None:
    """Resolve nested patterns and ensure results are deterministically ordered."""

    pkg = tmp_path / "pkg"
    sub = pkg / "sub"
    sub.mkdir(parents=True)

    # Create files in non-sorted order to verify output sorting.
    paths = [
        pkg / "b.txt",
        pkg / "a.txt",
        sub / "d.txt",
        sub / "c.txt",
    ]
    for path in paths:
        path.write_text("", encoding="utf-8")

    out = _resolve_files(["pkg/**/*.txt"], [], tmp_path)
    expected = [
        pkg / "a.txt",
        pkg / "b.txt",
        sub / "c.txt",
        sub / "d.txt",
    ]
    assert out == expected


def test_resolve_files_absolute_paths_and_ignore_patterns(tmp_path: Path) -> None:
    """Handle absolute patterns and exclusion rules in file resolution."""

    base = tmp_path
    abs_file = base / "abs.py"
    abs_file.write_text("", encoding="utf-8")

    ignore_abs = base / "ignore_abs.py"
    ignore_abs.write_text("", encoding="utf-8")

    pkg = base / "pkg"
    pkg.mkdir()
    keep_rel = pkg / "keep.py"
    keep_rel.write_text("", encoding="utf-8")
    ignore_rel = pkg / "ignore_rel.py"
    ignore_rel.write_text("", encoding="utf-8")

    patterns = [str(abs_file), str(ignore_abs), "pkg/*.py"]
    ignore = [str(ignore_abs), "pkg/ignore_rel.py"]
    out = _resolve_files(patterns, ignore, base)
    expected = [abs_file, keep_rel]
    assert out == expected


def test_resolve_files_uses_cache(monkeypatch: pytest.MonkeyPatch, tmp_path: Path) -> None:
    """Ensure repeated resolution reuses cached results."""

    (tmp_path / "a.txt").write_text("1", encoding="utf-8")
    (tmp_path / "b.txt").write_text("2", encoding="utf-8")
    _resolve_files_cached.cache_clear()
    calls = {"count": 0}
    from bumpwright.versioning import glob as glob_orig  # noqa: PLC0415

    def fake_glob(pattern: str, recursive: bool = True) -> list[str]:
        calls["count"] += 1
        return glob_orig(pattern, recursive=recursive)

    monkeypatch.setattr("bumpwright.versioning.glob", fake_glob)
    _resolve_files(["*.txt"], [], tmp_path)
    _resolve_files(["*.txt"], [], tmp_path)
    assert calls["count"] == 1


def test_apply_bump_clears_resolve_cache(monkeypatch: pytest.MonkeyPatch, tmp_path: Path) -> None:
    """Verify custom patterns trigger cache invalidation."""

    py = tmp_path / "pyproject.toml"
    py.write_text(toml_dumps({"project": {"version": "0.1.0"}}))
    cfg = tmp_path / "extra.cfg"
    cfg.write_text("version = '0.1.0'", encoding="utf-8")

    calls = {"count": 0}
    from bumpwright.versioning import glob as glob_orig  # noqa: PLC0415

    def fake_glob(pattern: str, recursive: bool = True) -> list[str]:
        calls["count"] += 1
        return glob_orig(pattern, recursive=recursive)

    monkeypatch.setattr("bumpwright.versioning.glob", fake_glob)
    apply_bump("patch", py, paths=["*.cfg"])
    apply_bump("patch", py, paths=["*.cfg"])
    assert calls["count"] == 1


def test_find_pyproject(tmp_path: Path) -> None:
    """Locate the nearest ``pyproject.toml`` when present."""

    root = tmp_path / "proj"
    root.mkdir()
    py = root / "pyproject.toml"
    py.write_text(toml_dumps({"project": {"version": "0.1.0"}}))
    sub = root / "pkg"
    sub.mkdir()
    assert find_pyproject(sub) == py


def test_find_pyproject_missing(tmp_path: Path) -> None:
    """Return ``None`` when no ``pyproject.toml`` is found."""

    assert find_pyproject(tmp_path / "missing") is None


def test_write_project_version(tmp_path: Path) -> None:
    """Update the project version in ``pyproject.toml``."""

    py = tmp_path / "pyproject.toml"
    py.write_text(toml_dumps({"project": {"version": "0.1.0"}}))
    write_project_version("0.2.0", py)
    assert read_project_version(py) == "0.2.0"


def test_write_project_version_missing_project(tmp_path: Path) -> None:
    """Raise ``KeyError`` when the ``[project]`` table is absent."""

    py = tmp_path / "pyproject.toml"
    py.write_text(toml_dumps({}))
    with pytest.raises(KeyError):
        write_project_version("0.1.0", py)<|MERGE_RESOLUTION|>--- conflicted
+++ resolved
@@ -126,7 +126,6 @@
     assert init not in out.files
 
 
-<<<<<<< HEAD
 def test_apply_bump_skips_files_without_version(tmp_path: Path) -> None:
     py = tmp_path / "pyproject.toml"
     py.write_text(toml_dumps({"project": {"version": "0.1.0"}}))
@@ -145,7 +144,7 @@
 
     assert not _replace_version(target, "0.1.0", "0.2.0")
     assert target.read_text(encoding="utf-8") == "print('hello')"
-=======
+
 def test_apply_bump_respects_scheme(
     tmp_path: Path, monkeypatch: pytest.MonkeyPatch
 ) -> None:
@@ -170,7 +169,6 @@
     monkeypatch.chdir(tmp_path)
     with pytest.raises(ValueError, match="Unknown version scheme"):
         apply_bump("patch", py)
->>>>>>> bfabce70
 
 
 def test_resolve_files_nested_dirs_sorted(tmp_path: Path) -> None:
