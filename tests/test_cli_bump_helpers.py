--- conflicted
+++ resolved
@@ -6,7 +6,6 @@
 import pytest
 from cli_helpers import run, setup_repo
 
-<<<<<<< HEAD
 from bumpwright.compare import Decision
 from bumpwright.config import load_config
 from bumpwright.versioning import VersionChange
@@ -17,13 +16,7 @@
     _prepare_version_files,
     _write_changelog,
 )
-=======
-from bumpwright.cli.bump import (_commit_tag, _display_result,
-                                 _prepare_version_files, _write_changelog)
-from bumpwright.compare import Decision
-from bumpwright.config import load_config
-from bumpwright.versioning import VersionChange
->>>>>>> 0b9aa577
+
 
 
 def test_prepare_version_files_no_relevant_changes(tmp_path):
